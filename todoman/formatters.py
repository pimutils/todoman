import datetime
import json
from time import mktime

import click
import humanize
import parsedatetime
import pytz
from dateutil.tz import tzlocal
from tabulate import tabulate


def rgb_to_ansi(colour):
    """
    Convert a string containing an RGB colour to ANSI escapes
    """
    if not colour or not colour.startswith("#"):
        return

    r, g, b = colour[1:3], colour[3:5], colour[5:7]

    if not len(r) == len(g) == len(b) == 2:
        return

    return "\33[38;2;{!s};{!s};{!s}m".format(int(r, 16), int(g, 16), int(b, 16))


class DefaultFormatter:
    def __init__(
        self,
        date_format="%Y-%m-%d",
        time_format="%H:%M",
        dt_separator=" ",
        tz_override=None,
    ):
        self.date_format = date_format
        self.time_format = time_format
        self.dt_separator = dt_separator
        self.datetime_format = dt_separator.join(
            filter(bool, (date_format, time_format))
        )

        self.tz = tz_override or tzlocal()
        self.now = datetime.datetime.now().replace(tzinfo=self.tz)

        self._parsedatetime_calendar = parsedatetime.Calendar(
            version=parsedatetime.VERSION_CONTEXT_STYLE,
        )

    def simple_action(self, action, todo):
        return f'{action} "{todo.summary}"'

    def compact(self, todo):
        return self.compact_multiple([todo])

    def compact_multiple(self, todos, hide_list=False):
        table = []
        for todo in todos:
            completed = "X" if todo.is_completed else " "
            percent = todo.percent_complete or ""
            if percent:
                percent = f" ({percent}%)"
            priority = self.format_priority_compact(todo.priority)

            due = self.format_datetime(todo.due)
            now = (
                self.now if isinstance(todo.due, datetime.datetime) else self.now.date()
            )
            if todo.due and todo.due <= now and not todo.is_completed:
                due = click.style(due, fg="red")

            recurring = "⟳" if todo.is_recurring else ""

            if hide_list:
                summary = "{} {}".format(
                    todo.summary,
                    percent,
                )
            else:
                summary = "{} {}{}".format(
                    todo.summary,
                    self.format_database(todo.list),
                    percent,
                )

            table.append(
                [
                    todo.id,
                    f"[{completed}]",
                    priority,
                    f"{due} {recurring}",
                    summary,
                ]
            )

        return tabulate(table, tablefmt="plain")

    def _columnize_text(self, label, text):
        """Display text, split text by line-endings, on multiple colums,"""
        """do nothing if text is empty or None"""
        lines = text.splitlines() if text else None

        return self._columnize_list(label, lines)

    def _columnize_list(self, label, lst):
        """Display list on multiple columns,"""
        """do nothing if list is empty or None"""

        rows = []

        if lst:
            rows.append([label, lst[0]])
            for line in lst[1:]:
                rows.append([None, line])

        return rows

    def detailed(self, todo):
        """
        Returns a detailed representation of a task.

        :param Todo todo: The todo component.
        """
        extra_rows = []
        extra_rows += self._columnize_text("Description", todo.description)
        extra_rows += self._columnize_text("Location", todo.location)

        if extra_rows:
            return "{}\n\n{}".format(
                self.compact(todo), tabulate(extra_rows, tablefmt="plain")
            )
        return self.compact(todo)

    def format_datetime(self, dt):
        if not dt:
            return ""
        elif isinstance(dt, datetime.datetime):
            return dt.strftime(self.datetime_format)
        elif isinstance(dt, datetime.date):
            return dt.strftime(self.date_format)

    def parse_priority(self, priority):
        if priority is None or priority == "":
            return None
        if priority == "low":
            return 9
        elif priority == "medium":
            return 5
        elif priority == "high":
            return 4
        elif priority == "none":
            return 0
        else:
            raise ValueError("Priority has to be one of low, medium, high or none")

    def format_priority(self, priority):
        if not priority:
            return "none"
        elif 1 <= priority <= 4:
            return "high"
        elif priority == 5:
            return "medium"
        elif 6 <= priority <= 9:
            return "low"

    def format_priority_compact(self, priority):
        if not priority:
            return ""
        elif 1 <= priority <= 4:
            return "!!!"
        elif priority == 5:
            return "!!"
        elif 6 <= priority <= 9:
            return "!"

    def parse_datetime(self, dt):
        if not dt:
            return None

        rv = self._parse_datetime_naive(dt)
        return rv.replace(tzinfo=self.tz) if isinstance(rv, datetime.datetime) else rv

    def _parse_datetime_naive(self, dt):
        """Parse dt and returns a naive datetime or a date"""
        try:
            return datetime.datetime.strptime(dt, self.datetime_format)
        except ValueError:
            pass

        try:
            return datetime.datetime.strptime(dt, self.date_format).date()
        except ValueError:
            pass

        try:
            return datetime.datetime.combine(
                self.now.date(), datetime.datetime.strptime(dt, self.time_format).time()
            )
        except ValueError:
            pass

        rv, pd_ctx = self._parsedatetime_calendar.parse(dt)
        if not pd_ctx.hasDateOrTime:
            raise ValueError(f"Time description not recognized: {dt}")
        return datetime.datetime.fromtimestamp(mktime(rv))

    def format_database(self, database):
        return "{}@{}".format(
            rgb_to_ansi(database.colour) or "", click.style(database.name)
        )


class HumanizedFormatter(DefaultFormatter):
    def format_datetime(self, dt):
        if not dt:
            return ""

        if isinstance(dt, datetime.datetime):
            rv = humanize.naturaltime(self.now - dt)
            if " from now" in rv:
                rv = "in {}".format(rv[:-9])
        elif isinstance(dt, datetime.date):
            rv = humanize.naturaldate(dt)

        return rv


class PorcelainFormatter(DefaultFormatter):
    def _todo_as_dict(self, todo):
<<<<<<< HEAD
        return dict(
            completed=todo.is_completed,
            due=self.format_datetime(todo.due),
            id=todo.id,
            list=todo.list.name,
            percent=todo.percent_complete,
            summary=todo.summary,
            priority=todo.priority,
            location=todo.location,
            description=todo.description,
            completed_at=self.format_datetime(todo.completed_at),
        )
=======
        return {
            "completed": todo.is_completed,
            "due": self.format_datetime(todo.due),
            "id": todo.id,
            "list": todo.list.name,
            "percent": todo.percent_complete,
            "summary": todo.summary,
            "priority": todo.priority,
            "location": todo.location,
        }
>>>>>>> 037a4501

    def compact(self, todo):
        return json.dumps(self._todo_as_dict(todo), indent=4, sort_keys=True)

    def compact_multiple(self, todos, hide_list=False):
        data = [self._todo_as_dict(todo) for todo in todos]
        return json.dumps(data, indent=4, sort_keys=True)

    def simple_action(self, action, todo):
        return self.compact(todo)

    def parse_priority(self, priority):
        if priority is None:
            return None
        try:
            if int(priority) in range(0, 10):
                return int(priority)
            else:
                raise ValueError("Priority has to be in the range 0-9")
        except ValueError as e:
            raise click.BadParameter(e)

    def detailed(self, todo):
        return self.compact(todo)

    def format_datetime(self, date):
        if date:
            if not hasattr(date, "timestamp"):
                date = datetime.datetime.fromordinal(date.toordinal())
            return int(date.timestamp())
        else:
            return None

    def parse_datetime(self, value):
        if value:
            return datetime.datetime.fromtimestamp(value, tz=pytz.UTC)
        else:
            return None<|MERGE_RESOLUTION|>--- conflicted
+++ resolved
@@ -227,20 +227,6 @@
 
 class PorcelainFormatter(DefaultFormatter):
     def _todo_as_dict(self, todo):
-<<<<<<< HEAD
-        return dict(
-            completed=todo.is_completed,
-            due=self.format_datetime(todo.due),
-            id=todo.id,
-            list=todo.list.name,
-            percent=todo.percent_complete,
-            summary=todo.summary,
-            priority=todo.priority,
-            location=todo.location,
-            description=todo.description,
-            completed_at=self.format_datetime(todo.completed_at),
-        )
-=======
         return {
             "completed": todo.is_completed,
             "due": self.format_datetime(todo.due),
@@ -250,8 +236,9 @@
             "summary": todo.summary,
             "priority": todo.priority,
             "location": todo.location,
+            "description": todo.description,
+            "completed_at": self.format_datetime(todo.completed_at),
         }
->>>>>>> 037a4501
 
     def compact(self, todo):
         return json.dumps(self._todo_as_dict(todo), indent=4, sort_keys=True)
