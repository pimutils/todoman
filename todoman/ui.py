import datetime
import json
from time import mktime

import click
import parsedatetime
import urwid
from dateutil.tz import tzlocal
from tabulate import tabulate


from . import widgets

_palette = [
    ('error', 'light red', '')
]


class EditState:
    none = object()
    saved = object()


class TodoEditor:
    """
    The UI for a single todo entry.
    """

    def __init__(self, todo, lists, formatter):
        """
        :param model.Todo todo: The todo object which will be edited.
        """

        self.todo = todo
        self.lists = lists
        self.formatter = formatter
        self.saved = EditState.none
        self._loop = None

        self._msg_text = urwid.Text('')

        if todo.due:
            # TODO: use proper date_format
            due = formatter.format_datetime(todo.due)
        else:
            due = ""

        if todo.start:
            # TODO: use proper date_format
            dtstart = formatter.format_datetime(todo.start)
        else:
            dtstart = ''

        self._summary = widgets.ExtendedEdit(parent=self,
                                             edit_text=todo.summary)
        self._description = widgets.ExtendedEdit(
            parent=self,
            edit_text=todo.description,
            multiline=True,
        )
        self._location = widgets.ExtendedEdit(
            parent=self,
            edit_text=todo.location
        )
        self._due = widgets.ExtendedEdit(parent=self, edit_text=due)
        self._dtstart = widgets.ExtendedEdit(parent=self, edit_text=dtstart)
        self._completed = urwid.CheckBox("", state=todo.is_completed)
        self._priority = widgets.ExtendedEdit(parent=self, edit_text=priority)

        save_btn = urwid.Button('Save', on_press=self._save)
        cancel_text = urwid.Text('Hit Ctrl-C to cancel, F1 for help.')
        buttons = urwid.Columns([(8, save_btn), cancel_text], dividechars=2)

        pile_items = []
        for label, field in [("Summary", self._summary),
                             ("Description", self._description),
                             ("Location", self._location),
                             ("Due", self._due),
                             ("Start", self._dtstart),
                             ("Completed", self._completed),
                             ("Priority", self._priority),
                             ]:
            label = urwid.Text(label + ":", align='right')
            column = urwid.Columns([(13, label), field], dividechars=1)
            pile_items.append(('pack', column))

        grid = urwid.Pile(pile_items)
        spacer = urwid.Divider()

        self._ui_content = items = [grid, spacer, self._msg_text, buttons]
        self._ui = urwid.ListBox(items)

        self._help_text = urwid.Text(
            '\n\nGlobal:\n'
            ' F1: Toggle help\n'
            ' Ctrl-C: Cancel\n'
            ' Ctrl-S: Save (only works if not a shell shortcut already)\n\n'
            'In Textfields:\n'
            + '\n'.join(' {}: {}'.format(k, v) for k, v
                        in widgets.ExtendedEdit.HELP)
        )

    def _toggle_help(self):
        if self._ui_content[-1] is self._help_text:
            self._ui_content.pop()
        else:
            self._ui_content.append(self._help_text)
        self._loop.draw_screen()

    def message(self, text):
        self._msg_text.set_text(text)

    def edit(self):
        """
        Shows the UI for editing a given todo. Returns True if modifications
        were saved.
        """
        self._loop = urwid.MainLoop(
            self._ui,
            palette=_palette,
            unhandled_input=self._keypress,
            handle_mouse=False,
        )
        try:
            self._loop.run()
        except Exception:
            try:  # Try to leave terminal in usable state
                self._loop.stop()
            except Exception:
                pass
            raise
        self._loop = None
        return self.saved

    def _save(self, btn=None):
        try:
            self._save_inner()
        except Exception as e:
            self.message(('error', str(e)))
        else:
            self.saved = EditState.saved
            raise urwid.ExitMainLoop()

    def _save_inner(self):
        self.todo.summary = self.summary
        self.todo.description = self.description
        self.todo.location = self.location
        self.todo.due = self.formatter.parse_datetime(self.due)
        self.todo.start = self.formatter.parse_datetime(self.dtstart)

        self.todo.is_completed = self._completed.get_state()

        # If it was already non-zero, keep it that way. Let's not overwrite
        # values 1 thru 8.
        if self._priority<=4 and self.todo.priority>0:
            self.todo.priority = 9
        elif self._priority == 5:
            self.todo.priority = 5
        elif self._priority>5 and self._priority<=9:
            self._priority

        # TODO: categories
        # TODO: comment
        # TODO: priority (0: undef. 1: max, 9: min)

        # https://tools.ietf.org/html/rfc5545#section-3.8
        # geo (lat, lon)
        # RESOURCE: the main room

    def _cancel(self, btn):
        raise urwid.ExitMainLoop()

    def _keypress(self, key):
        if key.lower() == 'f1':
            self._toggle_help()
        elif key == 'ctrl s':
            self._save()

    @property
    def summary(self):
        return self._summary.edit_text

    @property
    def description(self):
        return self._description.edit_text

    @property
    def location(self):
        return self._location.edit_text

    @property
    def due(self):
        return self._due.edit_text

    @property
    def dtstart(self):
        return self._dtstart.edit_text


class TodoFormatter:

    def __init__(self, date_format, time_format, dt_separator):
        self.date_format = date_format
        self.time_format = time_format
        self.dt_separator = dt_separator
        self.datetime_format = date_format + dt_separator + time_format

        self._localtimezone = tzlocal()
        self.now = datetime.datetime.now().replace(tzinfo=self._localtimezone)
        self.tomorrow = self.now.date() + datetime.timedelta(days=1)

        # Map special dates to the special string we need to return
        self.special_dates = {
            self.now.date(): "Today",
            self.tomorrow: "Tomorrow",
        }
        self._parsedatetime_calendar = parsedatetime.Calendar()

    def compact(self, todo):
<<<<<<< HEAD
        """
        Returns a brief representation of a task, suitable for displaying
        on-per-line.

        :param Todo todo: The todo component.
        """
        # completed = "✓" if todo.percent_complete == 100 else " "
        completed = "X" if todo.is_completed else " "
        percent = todo.percent_complete or ''
        if percent:
            percent = " ({}%)".format(percent)
        urgent = " " if todo.priority in [None, 0] else "!"

        due = self.format_datetime(todo.due)
        if todo.due and todo.due <= self.now and not todo.is_completed:
            due = click.style(due, fg='red')

        summary = todo.summary
        list = self.format_database(todo.list)

        return self.compact_format.format(
            completed=completed,
            due=due,
            id=todo.id,
            list=list,
            percent=percent,
            summary=summary,
            priority=priority,
        )
=======
        return self.compact_multiple([todo])

    def compact_multiple(self, todos):
        table = []
        for todo in todos:
            completed = "X" if todo.is_completed else " "
            percent = todo.percent_complete or ''
            if percent:
                percent = " ({}%)".format(percent)
            urgent = " " if todo.priority in [None, 0] else "!"

            due = self.format_datetime(todo.due)
            if todo.due and todo.due <= self.now and not todo.is_completed:
                due = click.style(due, fg='red')

            table.append([
                todo.id,
                "[{}]".format(completed),
                urgent,
                due,
                "{} {}{}".format(
                    todo.summary,
                    self.format_database(todo.list),
                    percent,
                ),
            ])

        return tabulate(table, tablefmt='plain')
>>>>>>> 77dd8782

    def detailed(self, todo):
        """
        Returns a detailed representation of a task.

        :param Todo todo: The todo component.
        """
        rv = self.compact_multiple([todo])
        if todo.description:
            rv = "{}\n\n{}".format(rv, todo.description)
        return rv

    def _format_date(self, date):
        """
        Format the date using ``date_format``

        If the date is today or tomorrow, return the strings "Today" or
        "Tomorrow" respectively.

        If the date if ``None``, returns an empty string.

        :param datetime.date date: a date object
        """
        if date:
            if date in self.special_dates:
                rv = self.special_dates[date]
            else:
                rv = date.strftime(self.date_format)
            return rv
        else:
            return ''

    def _format_time(self, time):
        if time:
            return time.strftime(self.time_format)
        else:
            return ''

    def format_datetime(self, dt):
        if not dt:
            date_part = None
            time_part = None
        else:
            assert isinstance(dt, datetime.datetime)
            date_part = dt.date()
            time_part = dt.time()

        return self.dt_separator.join(filter(bool, (
            self._format_date(date_part),
            self._format_time(time_part)
        )))

    def parse_priority(self, priority):
        if priority not in ['low', 'high', 'medium', 'none']:
            return None
        else:
            if priority == 'low':
                return 9
            elif priority == 'medium':
                return 5
            elif priority == 'high':
                return 4
            else:
                return 0

    def parse_datetime(self, dt):
        if not dt:
            return None

        rv = self._parse_datetime_naive(dt)
        return rv.replace(tzinfo=self._localtimezone)

    def _parse_datetime_naive(self, dt):
        try:
            return datetime.datetime.strptime(dt, self.datetime_format)
        except ValueError:
            pass

        try:
            return datetime.datetime.strptime(dt, self.date_format)
        except ValueError:
            pass

        try:
            return datetime.datetime.combine(
                self.now.date(),
                datetime.datetime.strptime(dt, self.time_format).time()
            )
        except ValueError:
            pass

        rv, certainty = self._parsedatetime_calendar.parse(dt)
        if not certainty:
            raise ValueError(
                'Time description not recognized: {}' .format(dt)
            )
        return datetime.datetime.fromtimestamp(mktime(rv))

    def format_database(self, database):
        return '{}@{}'.format(database.color_ansi or '',
                              click.style(database.name))


class PorcelainFormatter:

    def compact(self, todo):
        data = dict(
            completed=todo.is_completed,
            due=self.format_datetime(todo.due),
            id=todo.id,
            list=todo.list.name,
            percent=todo.percent_complete,
            summary=todo.summary,
            # XXX: Move this into Todo itself and dedupe it
            priority=todo.priority
        )

        return json.dumps(data, sort_keys=True)

    def compact_multiple(self, todos):
        data = []
        for todo in todos:
            data.append(self.compact(todo))

        return '\n'.join(data)

    def detailed(self, todo):
        return self.compact(todo)

    def format_datetime(self, date):
        if date:
            return int(date.timestamp())
        else:
            return None<|MERGE_RESOLUTION|>--- conflicted
+++ resolved
@@ -65,7 +65,7 @@
         self._due = widgets.ExtendedEdit(parent=self, edit_text=due)
         self._dtstart = widgets.ExtendedEdit(parent=self, edit_text=dtstart)
         self._completed = urwid.CheckBox("", state=todo.is_completed)
-        self._priority = widgets.ExtendedEdit(parent=self, edit_text=priority)
+        self._urgent = urwid.CheckBox("", state=todo.priority != 0)
 
         save_btn = urwid.Button('Save', on_press=self._save)
         cancel_text = urwid.Text('Hit Ctrl-C to cancel, F1 for help.')
@@ -78,7 +78,7 @@
                              ("Due", self._due),
                              ("Start", self._dtstart),
                              ("Completed", self._completed),
-                             ("Priority", self._priority),
+                             ("Urgent", self._urgent),
                              ]:
             label = urwid.Text(label + ":", align='right')
             column = urwid.Columns([(13, label), field], dividechars=1)
@@ -152,12 +152,10 @@
 
         # If it was already non-zero, keep it that way. Let's not overwrite
         # values 1 thru 8.
-        if self._priority<=4 and self.todo.priority>0:
+        if self._urgent.get_state() and not self.todo.priority:
             self.todo.priority = 9
-        elif self._priority == 5:
-            self.todo.priority = 5
-        elif self._priority>5 and self._priority<=9:
-            self._priority
+        elif not self._urgent.get_state():
+            self.todo.priority = 0
 
         # TODO: categories
         # TODO: comment
@@ -217,7 +215,6 @@
         self._parsedatetime_calendar = parsedatetime.Calendar()
 
     def compact(self, todo):
-<<<<<<< HEAD
         """
         Returns a brief representation of a task, suitable for displaying
         on-per-line.
@@ -245,9 +242,8 @@
             list=list,
             percent=percent,
             summary=summary,
-            priority=priority,
-        )
-=======
+            urgent=urgent,
+        )
         return self.compact_multiple([todo])
 
     def compact_multiple(self, todos):
@@ -276,7 +272,6 @@
             ])
 
         return tabulate(table, tablefmt='plain')
->>>>>>> 77dd8782
 
     def detailed(self, todo):
         """
@@ -391,7 +386,7 @@
             percent=todo.percent_complete,
             summary=todo.summary,
             # XXX: Move this into Todo itself and dedupe it
-            priority=todo.priority
+            urgent=todo.priority not in [None, 0],
         )
 
         return json.dumps(data, sort_keys=True)
