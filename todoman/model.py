import logging
import os
import socket
import sqlite3
from datetime import date, datetime, time, timedelta
from os.path import normpath, split
from uuid import uuid4

import dateutil.parser
import icalendar
from atomicwrites import AtomicWriter
from dateutil.tz import tzlocal

logger = logging.getLogger(name=__name__)


class NoSuchTodo(Exception):
    pass


class UnsafeOperationException(Exception):
    """
    Raised when attempting to perform an unsafe operation.

    Typical examples of unsafe operations are attempting to save a
    partially-loaded todo.
    """
    pass


class AlreadyExists(Exception):
    """
    Raise when two objects have a same identity.

    This can ocurrs when two lists have the same name, or when two Todos have
    the same path.
    """
    pass


class cached_property:  # noqa
    '''A read-only @property that is only evaluated once. Only usable on class
    instances' methods.
    '''
    def __init__(self, fget, doc=None):
        self.__name__ = fget.__name__
        self.__module__ = fget.__module__
        self.__doc__ = doc or fget.__doc__
        self.fget = fget

    def __get__(self, obj, cls):
        if obj is None:
            return self
        obj.__dict__[self.__name__] = result = self.fget(obj)
        return result


class Todo:
    """
    Represents a task/todo, and wrapps around icalendar.Todo.

    All text attributes are always treated as text, and "" will be returned if
    they are not defined.
    Date attributes are treated as datetime objects, and None will be returned
    if they are not defined.
    All datetime objects have tzinfo, either the one defined in the file, or
    the local system's one.
    """

    _localtimezone = tzlocal()

    def __init__(self, todo=None, filename=None, mtime=None, new=False):
        """
        Creates a new todo using `todo` as a source.

        :param icalendar.Todo todo: The icalendar component object on which
        this todo is based, if applicable.
        :param str filename: The name of the file for this todo. Defaults to
        the <uid>.ics
        :param mtime int: The last modified time for the file backing this
        Todo.
        :param bool new: Indicate that a new Todo is being created and should
        be populated with default values.
        """

        if todo:
            self.todo = todo
        else:
            self.todo = icalendar.Todo()

        if new:
            now = datetime.now(self._localtimezone)
            uid = uuid4().hex + socket.gethostname()
            self.todo.add('uid', uid)
            self.todo.add('percent-complete', 0)
            self.todo.add('priority', 0)
            self.todo.add('created', now)

        if self.todo.get('dtstamp', None) is None:
            self.todo.add('dtstamp', datetime.utcnow())

        self.filename = filename or "{}.ics".format(self.todo.get('uid'))
        if os.path.basename(self.filename) != self.filename:
            raise ValueError('Must not be an absolute path: {}'
                             .format(self.filename))
        self.mtime = mtime or datetime.now()

    def _set_field(self, name, value):
        if name in self.todo:
            del(self.todo[name])
        # We want to save things like [] or 0, but not null, or nullstrings
        if value is not None and value is not '':
            logger.debug("Setting field %s to %s.", name, value)
            self.todo.add(name, value)

    @property
    def status(self):
        return self.todo.get('status', 'NEEDS-ACTION')

    @status.setter
    def status(self, value):
        self._set_field('status', value)

    @property
    def is_completed(self):
        return bool(self.completed_at) or \
            self.status in ('CANCELLED', 'COMPLETED')

    @is_completed.setter
    def is_completed(self, val):
        if val:
            # Don't fiddle with completed_at if this was already completed:
            if not self.is_completed:
                self.completed_at = self._normalize_datetime(datetime.now())
            self.percent_complete = 100
            self.status = 'COMPLETED'
        else:
            for name in ['completed', 'percent-complete']:
                if name in self.todo:
                    del(self.todo[name])
            self.status = 'NEEDS-ACTION'

    @property
    def summary(self):
        return self.todo.get('summary', "")

    @summary.setter
    def summary(self, summary):
        self._set_field('summary', summary)

    @property
    def description(self):
        return self.todo.get('description', "")

    @description.setter
    def description(self, description):
        self._set_field('description', description)

    @property
    def categories(self):
        categories = self.todo.get('categories', '').split(',')
        return tuple(filter(None, categories))

    @property
    def raw_categories(self):
        return self.todo.get('categories', '')

    @categories.setter
    def categories(self, categories):
        self._set_field('categories', ','.join(categories))

    @property
    def location(self):
        return self.todo.get('location', "")

    @location.setter
    def location(self, location):
        self._set_field('location', location)

    @property
    def due(self):
        """
        Returns the due date, as a datetime object, if set, or None.
        """
        if self.todo.get('due', None) is None:
            return None
        else:
            return self._normalize_datetime(self.todo.decoded('due'))

    @due.setter
    def due(self, due):
        self._set_field('due', due)

    @property
    def start(self):
        """
        Returns the dtstart date, as a datetime object, if set, or None.
        """
        if self.todo.get('dtstart', None) is None:
            return None
        else:
            return self._normalize_datetime(self.todo.decoded('dtstart'))

    @start.setter
    def start(self, dtstart):
        self._set_field('dtstart', dtstart)

    @property
    def completed_at(self):
        if self.todo.get('completed', None) is None:
            return None
        else:
            return self._normalize_datetime(self.todo.decoded('completed'))

    @completed_at.setter
    def completed_at(self, completed):
        self._set_field('completed', completed)

    @property
    def percent_complete(self):
        return int(self.todo.get('percent-complete', 0))

    @percent_complete.setter
    def percent_complete(self, percent_complete):
        self._set_field('percent-complete', percent_complete)

    @property
    def priority(self):
        return self.todo.get('priority', 0)

    @priority.setter
    def priority(self, priority):
        self._set_field('priority', priority)

    @property
    def created_at(self):
        if self.todo.get('created', None) is None:
            return None
        else:
            return self._normalize_datetime(self.todo.decoded('created'))

    @created_at.setter
    def created_at(self, created):
        self._set_field('created', created)

    @property
    def uid(self):
        return self.todo.get('uid')

    @uid.setter
    def uid(self, uid):
        self._set_field('uid', uid)

    @property
    def dtstamp(self):
        return self.todo.decoded('dtstamp')

    @dtstamp.setter
    def dtstamp(self, dtstamp):
        self._set_field('dtstamp', dtstamp)

    def _normalize_datetime(self, x):
        '''
        Eliminate several differences between dates, times and datetimes which
        are hindering comparison:

        - Convert everything to datetime
        - Add missing timezones
        '''
        if isinstance(x, date) and not isinstance(x, datetime):
            x = datetime(x.year, x.month, x.day)
        elif isinstance(x, time):
            x = datetime.combine(date.today(), x)

        if not x.tzinfo:
            x = x.replace(tzinfo=self._localtimezone)
        else:
            x = x.astimezone(self._localtimezone)
        return x

    @property
    def list(self):
        return self._list

    @list.setter
    def list(self, list_):
        self._list = list_

    def save(self):
        raise UnsafeOperationException()


class FileTodo(Todo):
    """
    A Todo backed by a file

    This model represents a Todo loaded and backed by a file. Saving it is a
    valid operation.
    """

    def __init__(self, new=True, **kwargs):
        super().__init__(new=new, **kwargs)

    @classmethod
    def from_file(cls, path, id=None):
        with open(path, 'rb') as f:
            cal = f.read()
            cal = icalendar.Calendar.from_ical(cal)
            try:
                component = cal.walk('VTODO')[0]
                todo = cls(
                    new=False,
                    todo=component,
                    filename=os.path.basename(path),
                )
                todo.id = id
                return todo
            except IndexError:
                pass

    def save(self, list_=None):
        list_ = list_ or self.list
        path = os.path.join(list_.path, self.filename)
        assert path.startswith(list_.path)

        if os.path.exists(path):
            # Update an existing entry:
            with open(path, 'rb') as f:
                cal = icalendar.Calendar.from_ical(f.read())
                for index, component in enumerate(cal.subcomponents):
                    if component.get('uid', None) == self.uid:
                        cal.subcomponents[index] = self.todo

            with AtomicWriter(path, overwrite=True).open() as f:
                f.write(cal.to_ical().decode("UTF-8"))
        else:
            # Save a new entry:
            c = icalendar.Calendar()
            c.add('prodid', 'io.barrera.todoman')
            c.add('version', '2.0')
            c.add_component(self.todo)

            with AtomicWriter(path).open() as f:
                f.write(c.to_ical().decode("UTF-8"))


class Cache:
    """
    Caches Todos for faster read and simpler querying interface

    The Cache class persists relevant[1] fields into an SQL database, which is
    only updated if the actual file has been modified. This greatly increases
    load times, but, more importantly, provides a simpler interface for
    filtering/querying/sorting.

    The internal sqlite database is copied fully into memory at startup, and
    dumped again at showdown. This reduces excesive disk I/O.

    [1]: Relevent fields are those we show when listing todos, or those which
    may be used for filtering/sorting.
    """

    SCHEMA_VERSION = 2

    def __init__(self, path):
        self.cache_path = str(path)
        os.makedirs(os.path.dirname(self.cache_path), exist_ok=True)

        self._conn = sqlite3.connect(self.cache_path)
        self._conn.row_factory = sqlite3.Row
        self._conn.execute("PRAGMA foreign_keys = ON")

        self.create_tables()

    def save_to_disk(self):
        self._conn.commit()

    def is_latest_version(self):
        """Checks if the cache DB schema is the latest version."""
        try:
            return self._conn.execute(
                'SELECT version FROM meta WHERE version = ?',
                (Cache.SCHEMA_VERSION,),
            ).fetchone()
        except sqlite3.OperationalError:
            return False

    def create_tables(self):
        if self.is_latest_version():
            return

        self._conn.executescript('''
            DROP TABLE IF EXISTS lists;
            DROP TABLE IF EXISTS files;
            DROP TABLE IF EXISTS todos;
        ''')

        self._conn.execute(
            'CREATE TABLE IF NOT EXISTS meta ("version" INT)'
        )

        self._conn.execute(
            'INSERT INTO meta (version) VALUES (?)',
            (Cache.SCHEMA_VERSION,),
        )

        self._conn.execute('''
            CREATE TABLE IF NOT EXISTS lists (
                "name" TEXT PRIMARY KEY,
                "path" TEXT,
                "colour" TEXT,
                CONSTRAINT path_unique UNIQUE (path)
            );
        ''')

        self._conn.execute('''
            CREATE TABLE IF NOT EXISTS files (
                "path" TEXT PRIMARY KEY,
                "list_name" TEXT,
                "mtime" INTEGER,

                CONSTRAINT path_unique UNIQUE (path),
                FOREIGN KEY(list_name) REFERENCES lists(name) ON DELETE CASCADE
            );
        ''')

        self._conn.execute('''
            CREATE TABLE IF NOT EXISTS todos (
                "file_path" TEXT,

                "id" INTEGER PRIMARY KEY,
                "uid" TEXT,
                "summary" TEXT,
                "due" INT,
                "priority" INTEGER,
                "created_at" TEXT,
                "completed_at" TEXT,
                "percent_complete" INTEGER,
                "dtstamp" TEXT,
                "status" TEXT,
                "description" TEXT,
                "location" TEXT,
                "categories" TEXT,

                CONSTRAINT file_unique UNIQUE (file_path),
                FOREIGN KEY(file_path) REFERENCES files(path) ON DELETE CASCADE
            );
        ''')

    def clear(self):
        self._conn.close()
        os.remove(self.cache_path)
        self._conn = None

    def add_list(self, name, path, colour):
        """
        Inserts a new list into the cache.

        Returns the id of the newly inserted list.
        """

        result = self._conn.execute(
            'SELECT name FROM lists WHERE path = ?',
            (path,),
        ).fetchone()

        if result:
            return result['name']

        try:
            self._conn.execute(
                "INSERT INTO lists (name, path, colour) VALUES (?, ?, ?)",
                (name, path, colour,),
            )
        except sqlite3.IntegrityError as e:
            raise AlreadyExists(name) from e

        return self.add_list(name, path, colour)

    def add_file(self, list_name, path, mtime):
        try:
            self._conn.execute('''
                INSERT INTO files (
                    list_name,
                    path,
                    mtime
                ) VALUES (?, ?, ?);
                ''', (
                list_name,
                path,
                mtime,
            ))
        except sqlite3.IntegrityError as e:
            raise AlreadyExists(list_name) from e

    def add_todo(self, todo, file_path):
        """
        Adds a todo into the cache.

        :param icalendar.Todo todo: The icalendar component object on which
        """

        sql = '''
            INSERT INTO todos (
                file_path,
                uid,
                summary,
                due,
                priority,
                created_at,
                completed_at,
                percent_complete,
                dtstamp,
                status,
                description,
                location,
                categories
            ) VALUES (?, ?, ?, ?, ?, ?, ?, ?, ?, ?, ?, ?, ?)
            '''

        params = (
            file_path,
            todo.uid,
            todo.summary,
            todo.due.timestamp() if todo.due else None,
            todo.priority,
            todo.created_at,
            todo.completed_at,
            todo.percent_complete,
            todo.dtstamp,
            todo.status,
            todo.description,
            todo.location,
            todo.raw_categories,
        )

        cursor = self._conn.cursor()
        try:
            cursor.execute(sql, params)
            rv = cursor.lastrowid
        finally:
            cursor.close()

        return rv

<<<<<<< HEAD
    def todos(self, all=False, lists=[], priority=None, location='',
              category='', grep='', sort=[], reverse=True, due=None):
=======
    def todos(self, all=False, lists=[], urgent=False, location='',
              category='', grep='', sort=[], reverse=True, due=None,
              complete=None, start=None):
>>>>>>> 101764c8
        """
        Returns filtered cached todos, in a specified order.

        If no order is specified, todos are sorted by the following fields::

            completed_at
            -priority
            due
            -created_at

        :param bool all: If true, also return completed todos.
        :param list lists: Only return todos for these lists.
        :param str location: Only return todos with a location containing this
            string.
        :param str category: Only return todos with a category containing this
            string.
        :param str grep: Filter common fields with this substring.
        :param list sort: Order returned todos by these fields. Field names
            with a ``-`` prepended will be used to sort in reverse order.
        :param bool reverse: Reverse the order of the todos after sorting.
        :param int due: Return only todos due within ``due`` hours.
<<<<<<< HEAD
        :param str priority: Only return todos with priority at least as
            high as specified.
=======
        :param bool complete: If true, return completed tasks,
            else incomplete tasks
        :param start: Return only todos before/after ``start`` date
>>>>>>> 101764c8
        :return: A sorted, filtered list of todos.
        :rtype: generator
        """
        list_map = {list.name: list for list in self.lists()}

        extra_where = []
        params = []

        if not all:
            # XXX: Duplicated logic of Todo.is_completed
            if complete:
                extra_where.append('AND status == "COMPLETED"')
            else:
                extra_where.append('AND completed_at is NULL '
                                   'AND status != "CANCELLED" '
                                   'AND status != "COMPLETED"')
        if lists:
            lists = [l.name if isinstance(l, List) else l for l in lists]
            q = ', '.join(['?'] * len(lists))
            extra_where.append('AND files.list_name IN ({})'.format(q))
            params.extend(lists)
        if priority:
            extra_where.append('AND PRIORITY > 0 AND PRIORITY <= ?')
            params.append('{}'.format(priority))
        if location:
            extra_where.append('AND location LIKE ?')
            params.append('%{}%'.format(location))
        if category:
            extra_where.append('AND categories LIKE ?')
            params.append('%{}%'.format(category))
        if grep:
            # # requires sqlite with pcre, which won't be availabel everywhere:
            # extra_where.append('AND summary REGEXP ?')
            # params.append(grep)
            extra_where.append('AND summary LIKE ?')
            params.append('%{}%'.format(grep))
        if due:
            max_due = (datetime.now() + timedelta(hours=due)).timestamp()
            extra_where.append('AND due IS NOT NULL AND due < ?')
            params.append(max_due)
        if start:
            is_before, dt = start
            if is_before:
                extra_where.append('AND created_at <= ?')
                params.append(dt)
            else:
                extra_where.append('AND created_at >= ?')
                params.append(dt)
        if sort:
            order = []
            for s in sort:
                if s.startswith('-'):
                    order.append(' {} ASC'.format(s[1:]))
                else:
                    order.append(' {} DESC'.format(s))
            order = ','.join(order)
        else:
            order = '''
                completed_at DESC,
                priority ASC,
                due IS NOT NULL, due DESC,
                created_at ASC
            '''

        if not reverse:
            # Note the change in case to avoid swapping all of them. sqlite
            # doesn't care about casing anyway.
            order = order.replace(' DESC', ' asc').replace(' ASC', ' desc')

        query = '''
              SELECT todos.*, files.list_name, files.path
                FROM todos, files
               WHERE todos.file_path = files.path {}
            ORDER BY {}
        '''.format(' '.join(extra_where), order,)
        result = self._conn.execute(query, params)

        for row in result:
            todo = Todo()
            todo.id = row['id']
            todo.uid = row['uid']
            todo.summary = row['summary']
            if row['due']:
                todo.due = datetime.fromtimestamp(row['due'])
            todo.priority = row['priority']
            if row['created_at']:
                todo.created_at = dateutil.parser.parse(row['created_at'])
            if row['completed_at']:
                todo.completed_at = dateutil.parser.parse(row['completed_at'])
            if row['dtstamp']:
                todo.dtstamp = dateutil.parser.parse(row['dtstamp'])
            todo.percent_complete = row['percent_complete']
            todo.status = row['status']
            todo.description = row['description']
            todo.location = row['location']
            todo.list = list_map[row['list_name']]
            todo.filename = os.path.basename(row['path'])
            yield todo

    def lists(self):
        result = self._conn.execute("SELECT * FROM lists")
        for row in result:
            yield List(
                name=row['name'],
                path=row['path'],
                colour=row['colour'],
            )

    def list(self, name):
        row = self._conn.execute(
            "SELECT * FROM lists WHERE name = ?",
            (name,),
        ).fetchone()

        return List(
            name=row['name'],
            path=row['path'],
            colour=row['colour'],
        )

    def expire_lists(self, paths):
        results = self._conn.execute("SELECT path, name from lists")
        for result in results:
            if result['path'] not in paths:
                self.delete_list(result['name'])

    def delete_list(self, name):
        self._conn.execute("DELETE FROM lists WHERE lists.name = ?", (name,))

    def todo(self, id):
        result = self._conn.execute('''
            SELECT files.path, list_name
              FROM files, todos
             WHERE files.path = todos.file_path
               AND todos.id = ?
        ''', (id,),
        ).fetchone()

        if not result:
            raise NoSuchTodo()

        path = result['path']
        todo = FileTodo.from_file(path, id)
        assert todo is not None
        todo.list = self.list(result['list_name'])

        return todo

    def expire_files(self, paths_to_mtime):
        """Remove stale cache entries based on the given fresh data."""
        result = self._conn.execute("SELECT path, mtime FROM files")
        for row in result:
            path, mtime = row['path'], row['mtime']
            if paths_to_mtime.get(path, None) != mtime:
                self.expire_file(path)

    def expire_file(self, path):
        self._conn.execute("DELETE FROM files WHERE path = ?", (path,))


class List:

    def __init__(self, name, path, colour=None):
        self.name = name
        self.path = path
        self.colour = colour

    @cached_property
    def color_raw(self):
        '''
        The color is a file whose content is of the format `#RRGGBB`.
        '''

        try:
            with open(os.path.join(self.path, 'color')) as f:
                return f.read().strip()
        except (OSError, IOError):
            pass

    @cached_property
    def color_rgb(self):
        rv = self.color_raw
        if rv:
            return _parse_color(rv)

    @cached_property
    def color_ansi(self):
        rv = self.color_rgb
        if rv:
            return '\33[38;2;{!s};{!s};{!s}m'.format(*rv)

    def __str__(self):
        return self.name


class Database:
    """
    This class is essentially a wrapper around all the lists (which in turn,
    contain all the todos).

    Caching in abstracted inside this class, and is transparent to outside
    classes.
    """

    def __init__(self, paths, cache_path):
        self.cache = Cache(cache_path)
        self.paths = [str(path) for path in paths]
        self.update_cache()

    def update_cache(self):
        self.cache.expire_lists(self.paths)

        paths_to_mtime = {}
        paths_to_list_name = {}

        for path in self.paths:
            list_name = self.cache.add_list(
                self._list_name(path),
                path,
                self._list_colour(path),
            )
            for entry in os.listdir(path):
                if not entry.endswith('.ics'):
                    continue
                entry_path = os.path.join(path, entry)
                mtime = _getmtime(entry_path)
                paths_to_mtime[entry_path] = mtime
                paths_to_list_name[entry_path] = list_name

        self.cache.expire_files(paths_to_mtime)

        for entry_path, mtime in paths_to_mtime.items():
            list_name = paths_to_list_name[entry_path]
            try:
                self.cache.add_file(list_name, entry_path, mtime)
            except AlreadyExists:
                continue

            try:
                todo = FileTodo.from_file(entry_path)
                if todo:
                    self.cache.add_todo(todo, entry_path)
            except Exception as e:
                logger.exception("Failed to read entry %s.", entry_path)

        self.cache.save_to_disk()

    def todos(self, **kwargs):
        return self.cache.todos(**kwargs)

    def todo(self, id):
        return self.cache.todo(id)

    def lists(self):
        return self.cache.lists()

    def move(self, todo, new_list):
        orig_path = os.path.join(todo.list.path, todo.filename)
        dest_path = os.path.join(new_list.path, todo.filename)

        os.rename(orig_path, dest_path)

    def delete(self, todo):
        path = os.path.join(todo.list.path, todo.filename)
        os.remove(path)

    def _list_name(self, path):
        try:
            with open(os.path.join(path, 'displayname')) as f:
                return f.read().strip()
        except (OSError, IOError):
            return split(normpath(path))[1]

    def _list_colour(self, path):
        '''
        The color is a file whose content is of the format `#RRGGBB`.
        '''

        try:
            with open(os.path.join(path, 'color')) as f:
                return f.read().strip()
        except (OSError, IOError):
            pass

    def flush(self):
        for todo in self.todos(all=True):
            if todo.is_completed:
                yield todo
                self.delete(todo)

        self.cache.clear()
        self.cache = None

    def save(self, todo, list_):
        todo.save(list_)
        path = os.path.join(list_.path, todo.filename)
        self.cache.expire_file(path)
        mtime = _getmtime(path)
        self.cache.add_file(list_.name, path, mtime)
        id = self.cache.add_todo(todo, path)
        self.cache.save_to_disk()
        todo.id = id


def _parse_color(color):
    if not color.startswith('#'):
        return

    r = color[1:3]
    g = color[3:5]
    b = color[5:8]

    if len(r) == len(g) == len(b) == 2:
        return int(r, 16), int(g, 16), int(b, 16)


def _getmtime(path):
    stat = os.stat(path)
    return getattr(stat, 'st_mtime_ns', stat.st_mtime)<|MERGE_RESOLUTION|>--- conflicted
+++ resolved
@@ -543,14 +543,10 @@
 
         return rv
 
-<<<<<<< HEAD
+
     def todos(self, all=False, lists=[], priority=None, location='',
-              category='', grep='', sort=[], reverse=True, due=None):
-=======
-    def todos(self, all=False, lists=[], urgent=False, location='',
               category='', grep='', sort=[], reverse=True, due=None,
               complete=None, start=None):
->>>>>>> 101764c8
         """
         Returns filtered cached todos, in a specified order.
 
@@ -572,14 +568,11 @@
             with a ``-`` prepended will be used to sort in reverse order.
         :param bool reverse: Reverse the order of the todos after sorting.
         :param int due: Return only todos due within ``due`` hours.
-<<<<<<< HEAD
         :param str priority: Only return todos with priority at least as
             high as specified.
-=======
         :param bool complete: If true, return completed tasks,
             else incomplete tasks
         :param start: Return only todos before/after ``start`` date
->>>>>>> 101764c8
         :return: A sorted, filtered list of todos.
         :rtype: generator
         """
