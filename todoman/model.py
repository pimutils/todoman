import logging
import os
import socket
import sqlite3
from datetime import date, datetime, time, timedelta
from os.path import normpath, split
from uuid import uuid4

import dateutil.parser
import icalendar
from atomicwrites import AtomicWriter
from dateutil.tz import tzlocal

logger = logging.getLogger(name=__name__)
# logger.addHandler(logging.FileHandler('model.log'))


class NoSuchTodo(Exception):
    pass


class UnsafeOperationException(Exception):
    """
    Raised when attempting to perform an unsafe operation.

    Typical examples of unsafe operations are attempting to save a
    partially-loaded todo.
    """
    pass


class AlreadyExists(Exception):
    """
    Raise when two objects have a same identity.

    This can ocurrs when two lists have the same name, or when two Todos have
    the same path.
    """
    pass


class cached_property:  # noqa
    '''A read-only @property that is only evaluated once. Only usable on class
    instances' methods.
    '''
    def __init__(self, fget, doc=None):
        self.__name__ = fget.__name__
        self.__module__ = fget.__module__
        self.__doc__ = doc or fget.__doc__
        self.fget = fget

    def __get__(self, obj, cls):
        if obj is None:
            return self
        obj.__dict__[self.__name__] = result = self.fget(obj)
        return result


class Todo:
    """
    Represents a task/todo, and wrapps around icalendar.Todo.

    All text attributes are always treated as text, and "" will be returned if
    they are not defined.
    Date attributes are treated as datetime objects, and None will be returned
    if they are not defined.
    All datetime objects have tzinfo, either the one defined in the file, or
    the local system's one.
    """

    _localtimezone = tzlocal()

    def __init__(self, todo=None, filename=None, mtime=None, new=False):
        """
        Creates a new todo using `todo` as a source.

        :param icalendar.Todo todo: The icalendar component object on which
        this todo is based, if applicable.
        :param str filename: The name of the file for this todo. Defaults to
        the <uid>.ics
        :param mtime int: The last modified time for the file backing this
        Todo.
        :param bool new: Indicate that a new Todo is being created and should
        be populated with default values.
        """

        if todo:
            self.todo = todo
        else:
            self.todo = icalendar.Todo()

        if new:
            now = datetime.now(self._localtimezone)
            uid = uuid4().hex + socket.gethostname()
            self.todo.add('uid', uid)
            self.todo.add('percent-complete', 0)
            self.todo.add('priority', 0)
            self.todo.add('created', now)

        if self.todo.get('dtstamp', None) is None:
            self.todo.add('dtstamp', datetime.utcnow())

        self.filename = filename or "{}.ics".format(self.todo.get('uid'))
        if os.path.basename(self.filename) != self.filename:
            raise ValueError('Must not be an absolute path: {}'
                             .format(self.filename))
        self.mtime = mtime or datetime.now()

    def _set_field(self, name, value):
        if name in self.todo:
            del(self.todo[name])
        # We want to save things like [] or 0, but not null, or nullstrings
        if value is not None and value is not '':
            logger.debug("Setting field %s to %s.", name, value)
            self.todo.add(name, value)

    @property
    def status(self):
        return self.todo.get('status', 'NEEDS-ACTION')

    @status.setter
    def status(self, value):
        self._set_field('status', value)

    @property
    def is_completed(self):
        return bool(self.completed_at) or \
            self.status in ('CANCELLED', 'COMPLETED')

    @is_completed.setter
    def is_completed(self, val):
        if val:
            # Don't fiddle with completed_at if this was already completed:
            if not self.is_completed:
                self.completed_at = self._normalize_datetime(datetime.now())
            self.percent_complete = 100
            self.status = 'COMPLETED'
        else:
            for name in ['completed', 'percent-complete']:
                if name in self.todo:
                    del(self.todo[name])
            self.status = 'NEEDS-ACTION'

    @property
    def summary(self):
        return self.todo.get('summary', "")

    @summary.setter
    def summary(self, summary):
        self._set_field('summary', summary)

    @property
    def description(self):
        return self.todo.get('description', "")

    @description.setter
    def description(self, description):
        self._set_field('description', description)

    @property
    def categories(self):
        categories = self.todo.get('categories', '').split(',')
        return tuple(filter(None, categories))

    @property
    def raw_categories(self):
        return self.todo.get('categories', '')

    @categories.setter
    def categories(self, categories):
        self._set_field('categories', ','.join(categories))

    @property
    def location(self):
        return self.todo.get('location', "")

    @location.setter
    def location(self, location):
        self._set_field('location', location)

    @property
    def due(self):
        """
        Returns the due date, as a datetime object, if set, or None.
        """
        if self.todo.get('due', None) is None:
            return None
        else:
            return self._normalize_datetime(self.todo.decoded('due'))

    @due.setter
    def due(self, due):
        self._set_field('due', due)

    @property
    def start(self):
        """
        Returns the dtstart date, as a datetime object, if set, or None.
        """
        if self.todo.get('dtstart', None) is None:
            return None
        else:
            return self._normalize_datetime(self.todo.decoded('dtstart'))

    @start.setter
    def start(self, dtstart):
        self._set_field('dtstart', dtstart)

    @property
    def completed_at(self):
        if self.todo.get('completed', None) is None:
            return None
        else:
            return self._normalize_datetime(self.todo.decoded('completed'))

    @completed_at.setter
    def completed_at(self, completed):
        self._set_field('completed', completed)

    @property
    def percent_complete(self):
        return int(self.todo.get('percent-complete', 0))

    @percent_complete.setter
    def percent_complete(self, percent_complete):
        self._set_field('percent-complete', percent_complete)

    @property
    def priority(self):
        return self.todo.get('priority', 0)

    @priority.setter
    def priority(self, priority):
        self._set_field('priority', priority)

    @property
    def created_at(self):
        if self.todo.get('created', None) is None:
            return None
        else:
            return self._normalize_datetime(self.todo.decoded('created'))

    @created_at.setter
    def created_at(self, created):
        self._set_field('created', created)

    @property
    def uid(self):
        return self.todo.get('uid')

    @uid.setter
    def uid(self, uid):
        self._set_field('uid', uid)

    @property
    def dtstamp(self):
        return self.todo.decoded('dtstamp')

    @dtstamp.setter
    def dtstamp(self, dtstamp):
        self._set_field('dtstamp', dtstamp)

    def _normalize_datetime(self, x):
        '''
        Eliminate several differences between dates, times and datetimes which
        are hindering comparison:

        - Convert everything to datetime
        - Add missing timezones
        '''
        if isinstance(x, date) and not isinstance(x, datetime):
            x = datetime(x.year, x.month, x.day)
        elif isinstance(x, time):
            x = datetime.combine(date.today(), x)

        if not x.tzinfo:
            x = x.replace(tzinfo=self._localtimezone)
        else:
            x = x.astimezone(self._localtimezone)
        return x

    @property
    def list(self):
        return self._list

    @list.setter
    def list(self, list_):
        self._list = list_

    def save(self):
        raise UnsafeOperationException()


class FileTodo(Todo):
    """
    A Todo backed by a file

    This model represents a Todo loaded and backed by a file. Saving it is a
    valid operation.
    """

    def __init__(self, new=True, **kwargs):
        super().__init__(new=new, **kwargs)

    @classmethod
    def from_file(cls, path, id=None):
        with open(path, 'rb') as f:
            cal = f.read()
            cal = icalendar.Calendar.from_ical(cal)
            try:
                component = cal.walk('VTODO')[0]
                todo = cls(
                    new=False,
                    todo=component,
                    filename=os.path.basename(path),
                )
                todo.id = id
                return todo
            except IndexError:
                pass

    def save(self, list_=None):
        list_ = list_ or self.list
        path = os.path.join(list_.path, self.filename)
        assert path.startswith(list_.path)

        if os.path.exists(path):
            # Update an existing entry:
            with open(path, 'rb') as f:
                cal = icalendar.Calendar.from_ical(f.read())
                for index, component in enumerate(cal.subcomponents):
                    if component.get('uid', None) == self.uid:
                        cal.subcomponents[index] = self.todo

            with AtomicWriter(path, overwrite=True).open() as f:
                f.write(cal.to_ical().decode("UTF-8"))
        else:
            # Save a new entry:
            c = icalendar.Calendar()
            c.add('prodid', 'io.barrera.todoman')
            c.add('version', '2.0')
            c.add_component(self.todo)

            with AtomicWriter(path).open() as f:
                f.write(c.to_ical().decode("UTF-8"))


class Cache:
    """
    Caches Todos for faster read and simpler querying interface

    The Cache class persists relevant[1] fields into an SQL database, which is
    only updated if the actual file has been modified. This greatly increases
    load times, but, more importantly, provides a simpler interface for
    filtering/querying/sorting.

    The internal sqlite database is copied fully into memory at startup, and
    dumped again at showdown. This reduces excesive disk I/O.

    [1]: Relevent fields are those we show when listing todos, or those which
    may be used for filtering/sorting.
    """

    SCHEMA_VERSION = 2

    def __init__(self, path):
        self.cache_path = str(path)
        os.makedirs(os.path.dirname(self.cache_path), exist_ok=True)

        self._conn = sqlite3.connect(self.cache_path)
        self._conn.row_factory = sqlite3.Row
        self._conn.execute("PRAGMA foreign_keys = ON")

        self.create_tables()

    def save_to_disk(self):
        self._conn.commit()

    def is_latest_version(self):
        """Checks if the cache DB schema is the latest version."""
        try:
            return self.cursor.execute(
                'SELECT version FROM meta WHERE version = ?',
                (Cache.SCHEMA_VERSION,),
            ).fetchone()
        except sqlite3.OperationalError:
            return False

    def create_tables(self):
<<<<<<< HEAD
        self._conn.execute('''
=======
        if self.is_latest_version():
            return

        self.cursor.executescript('''
            DROP TABLE IF EXISTS lists;
            DROP TABLE IF EXISTS files;
            DROP TABLE IF EXISTS todos;
        ''')

        self.cursor.execute(
            'CREATE TABLE IF NOT EXISTS meta ("version" INT)'
        )

        self.cursor.execute(
            'INSERT INTO meta (version) VALUES (?)',
            (Cache.SCHEMA_VERSION,),
        )

        self.cursor.execute('''
>>>>>>> 84ebef1e
            CREATE TABLE IF NOT EXISTS lists (
                "name" TEXT PRIMARY KEY,
                "path" TEXT,
                "colour" TEXT,
                CONSTRAINT path_unique UNIQUE (path)
            );
        ''')

        self._conn.execute('''
            CREATE TABLE IF NOT EXISTS files (
                "path" TEXT PRIMARY KEY,
                "list_name" TEXT,
                "mtime" INTEGER,

                CONSTRAINT path_unique UNIQUE (path),
                FOREIGN KEY(list_name) REFERENCES lists(name) ON DELETE CASCADE
            );
        ''')

        self._conn.execute('''
            CREATE TABLE IF NOT EXISTS todos (
                "file_path" TEXT,

                "id" INTEGER PRIMARY KEY,
                "uid" TEXT,
                "summary" TEXT,
                "due" INT,
                "priority" INTEGER,
                "created_at" TEXT,
                "completed_at" TEXT,
                "percent_complete" INTEGER,
                "dtstamp" TEXT,
                "status" TEXT,
                "description" TEXT,
                "location" TEXT,
                "categories" TEXT,

                CONSTRAINT file_unique UNIQUE (file_path),
                FOREIGN KEY(file_path) REFERENCES files(path) ON DELETE CASCADE
            );
        ''')

    def clear(self):
        self._conn.close()
        os.remove(self.cache_path)
        self._conn = None

    def add_list(self, name, path, colour):
        """
        Inserts a new list into the cache.

        Returns the id of the newly inserted list.
        """

        result = self._conn.execute(
            'SELECT name FROM lists WHERE path = ?',
            (path,),
        ).fetchone()

        if result:
            return result['name']

        try:
            self._conn.execute(
                "INSERT INTO lists (name, path, colour) VALUES (?, ?, ?)",
                (name, path, colour,),
            )
        except sqlite3.IntegrityError as e:
            raise AlreadyExists(name) from e

        return self.add_list(name, path, colour)

    def add_file(self, list_name, path, mtime):
        try:
            self._conn.execute('''
                INSERT INTO files (
                    list_name,
                    path,
                    mtime
                ) VALUES (?, ?, ?);
                ''', (
                list_name,
                path,
                mtime,
            ))
        except sqlite3.IntegrityError as e:
            raise AlreadyExists(list_name) from e

    def add_todo(self, todo, file_path):
        """
        Adds a todo into the cache.

        :param icalendar.Todo todo: The icalendar component object on which
        """

        sql = '''
            INSERT INTO todos (
                file_path,
                uid,
                summary,
                due,
                priority,
                created_at,
                completed_at,
                percent_complete,
                dtstamp,
                status,
                description,
                location,
                categories
            ) VALUES (?, ?, ?, ?, ?, ?, ?, ?, ?, ?, ?, ?, ?)
            '''

        params = (
            file_path,
            todo.uid,
            todo.summary,
            todo.due.timestamp() if todo.due else None,
            todo.priority,
            todo.created_at,
            todo.completed_at,
            todo.percent_complete,
            todo.dtstamp,
            todo.status,
            todo.description,
            todo.location,
            todo.raw_categories,
        )

        cursor = self._conn.cursor()
        try:
            cursor.execute(sql, params)
            rv = cursor.lastrowid
        finally:
            cursor.close()

        return rv

    def todos(self, all=False, lists=[], urgent=False, location='',
              category='', grep='', sort=[], reverse=True, due=None):
        """
        Returns filtered cached todos, in a specified order.

        If no order is specified, todos are sorted by the following fields::

            completed_at
            -priority
            due
            -created_at

        :param bool all: If true, also return completed todos.
        :param list lists: Only return todos for these lists.
        :param bool urgent: Only return urgent todos.
        :param str location: Only return todos with a location containing this
            string.
        :param str category: Only return todos with a category containing this
            string.
        :param str grep: Filter common fields with this substring.
        :param list sort: Order returned todos by these fields. Field names
            with a ``-`` prepended will be used to sort in reverse order.
        :param bool reverse: Reverse the order of the todos after sorting.
        :param int due: Return only todos due within ``due`` hours.
        :return: A sorted, filtered list of todos.
        :rtype: generator
        """
        list_map = {list.name: list for list in self.lists()}

        extra_where = []
        params = []

        if not all:
            # XXX: Duplicated logic of Todo.is_completed
            extra_where.append('AND completed_at is NULL '
                               'AND status != "CANCELLED" '
                               'AND status != "COMPLETED"')
        if lists:
            lists = [l.name if isinstance(l, List) else l for l in lists]
            q = ', '.join(['?'] * len(lists))
            extra_where.append('AND files.list_name IN ({})'.format(q))
            params.extend(lists)
        if urgent:
            extra_where.append('AND priority = 9')
        if location:
            extra_where.append('AND location LIKE ?')
            params.append('%{}%'.format(location))
        if category:
            extra_where.append('AND categories LIKE ?')
            params.append('%{}%'.format(category))
        if grep:
            # # requires sqlite with pcre, which won't be availabel everywhere:
            # extra_where.append('AND summary REGEXP ?')
            # params.append(grep)
            extra_where.append('AND summary LIKE ?')
            params.append('%{}%'.format(grep))
        if due:
            max_due = (datetime.now() + timedelta(hours=due)).timestamp()
            extra_where.append('AND due IS NOT NULL AND due < ?')
            params.append(max_due)

        if sort:
            order = []
            for s in sort:
                if s.startswith('-'):
                    order.append(' {} ASC'.format(s[1:]))
                else:
                    order.append(' {} DESC'.format(s))
            order = ','.join(order)
        else:
            order = '''
                completed_at DESC,
                priority ASC,
                due IS NOT NULL, due DESC,
                created_at ASC
            '''

        if not reverse:
            # Note the change in case to avoid swapping all of them. sqlite
            # doesn't care about casing anyway.
            order = order.replace(' DESC', ' asc').replace(' ASC', ' desc')

        query = '''
              SELECT todos.*, files.list_name, files.path
                FROM todos, files
               WHERE todos.file_path = files.path {}
            ORDER BY {}
        '''.format(' '.join(extra_where), order,)
        result = self._conn.execute(query, params)

        for row in result:
            todo = Todo()
            todo.id = row['id']
            todo.uid = row['uid']
            todo.summary = row['summary']
            if row['due']:
                todo.due = datetime.fromtimestamp(row['due'])
            todo.priority = row['priority']
            if row['created_at']:
                todo.created_at = dateutil.parser.parse(row['created_at'])
            if row['completed_at']:
                todo.completed_at = dateutil.parser.parse(row['completed_at'])
            if row['dtstamp']:
                todo.dtstamp = dateutil.parser.parse(row['dtstamp'])
            todo.percent_complete = row['percent_complete']
            todo.status = row['status']
            todo.description = row['description']
            todo.location = row['location']
            todo.list = list_map[row['list_name']]
            todo.filename = os.path.basename(row['path'])
            yield todo

    def lists(self):
        result = self._conn.execute("SELECT * FROM lists")
        for row in result:
            yield List(
                name=row['name'],
                path=row['path'],
                colour=row['colour'],
            )

    def list(self, name):
        row = self._conn.execute(
            "SELECT * FROM lists WHERE name = ?",
            (name,),
        ).fetchone()

        return List(
            name=row['name'],
            path=row['path'],
            colour=row['colour'],
        )

    def expire_lists(self, paths):
        results = self._conn.execute("SELECT path, name from lists")
        for result in results:
            if result['path'] not in paths:
                self.delete_list(result['name'])

    def delete_list(self, name):
        self._conn.execute("DELETE FROM lists WHERE lists.name = ?", (name,))

    def todo(self, id):
        result = self._conn.execute('''
            SELECT files.path, list_name
              FROM files, todos
             WHERE files.path = todos.file_path
               AND todos.id = ?
        ''', (id,),
        ).fetchone()

        if not result:
            raise NoSuchTodo()

        path = result['path']
        todo = FileTodo.from_file(path, id)
        assert todo is not None
        todo.list = self.list(result['list_name'])

        return todo

    def expire_files(self, paths_to_mtime):
        """Remove stale cache entries based on the given fresh data."""
        result = self._conn.execute("SELECT path, mtime FROM files")
        for row in result:
            path, mtime = row['path'], row['mtime']
            if paths_to_mtime.get(path, None) != mtime:
                self.expire_file(path)

    def expire_file(self, path):
        self._conn.execute("DELETE FROM files WHERE path = ?", (path,))


class List:

    def __init__(self, name, path, colour=None):
        self.name = name
        self.path = path
        self.colour = colour

    @cached_property
    def color_raw(self):
        '''
        The color is a file whose content is of the format `#RRGGBB`.
        '''

        try:
            with open(os.path.join(self.path, 'color')) as f:
                return f.read().strip()
        except (OSError, IOError):
            pass

    @cached_property
    def color_rgb(self):
        rv = self.color_raw
        if rv:
            return _parse_color(rv)

    @cached_property
    def color_ansi(self):
        rv = self.color_rgb
        if rv:
            return '\33[38;2;{!s};{!s};{!s}m'.format(*rv)

    def __str__(self):
        return self.name


class Database:
    """
    This class is essentially a wrapper around all the lists (which in turn,
    contain all the todos).

    Caching in abstracted inside this class, and is transparent to outside
    classes.
    """

    def __init__(self, paths, cache_path):
        self.cache = Cache(cache_path)
        self.paths = [str(path) for path in paths]
        self.update_cache()

    def update_cache(self):
        self.cache.expire_lists(self.paths)

        paths_to_mtime = {}
        paths_to_list_name = {}

        for path in self.paths:
            list_name = self.cache.add_list(
                self._list_name(path),
                path,
                self._list_colour(path),
            )
            for entry in os.listdir(path):
                if not entry.endswith('.ics'):
                    continue
                entry_path = os.path.join(path, entry)
                mtime = _getmtime(entry_path)
                paths_to_mtime[entry_path] = mtime
                paths_to_list_name[entry_path] = list_name

        self.cache.expire_files(paths_to_mtime)

        for entry_path, mtime in paths_to_mtime.items():
            list_name = paths_to_list_name[entry_path]
            try:
                self.cache.add_file(list_name, entry_path, mtime)
            except AlreadyExists:
                continue

            try:
                todo = FileTodo.from_file(entry_path)
                if todo:
                    self.cache.add_todo(todo, entry_path)
            except Exception as e:
                logger.exception("Failed to read entry %s.", entry_path)

        self.cache.save_to_disk()

    def todos(self, **kwargs):
        return self.cache.todos(**kwargs)

    def todo(self, id):
        return self.cache.todo(id)

    def lists(self):
        return self.cache.lists()

    def move(self, todo, new_list):
        orig_path = os.path.join(todo.list.path, todo.filename)
        dest_path = os.path.join(new_list.path, todo.filename)

        os.rename(orig_path, dest_path)

    def delete(self, todo):
        path = os.path.join(todo.list.path, todo.filename)
        os.remove(path)

    def _list_name(self, path):
        try:
            with open(os.path.join(path, 'displayname')) as f:
                return f.read().strip()
        except (OSError, IOError):
            return split(normpath(path))[1]

    def _list_colour(self, path):
        '''
        The color is a file whose content is of the format `#RRGGBB`.
        '''

        try:
            with open(os.path.join(path, 'color')) as f:
                return f.read().strip()
        except (OSError, IOError):
            pass

    def flush(self):
        for todo in self.todos(all=True):
            if todo.is_completed:
                yield todo
                self.delete(todo)

        self.cache.clear()
        self.cache = None

    def save(self, todo, list_):
        todo.save(list_)
        path = os.path.join(list_.path, todo.filename)
        self.cache.expire_file(path)
        mtime = _getmtime(path)
        self.cache.add_file(list_.name, path, mtime)
        id = self.cache.add_todo(todo, path)
        self.cache.save_to_disk()
        todo.id = id


def _parse_color(color):
    if not color.startswith('#'):
        return

    r = color[1:3]
    g = color[3:5]
    b = color[5:8]

    if len(r) == len(g) == len(b) == 2:
        return int(r, 16), int(g, 16), int(b, 16)


def _getmtime(path):
    stat = os.stat(path)
    return getattr(stat, 'st_mtime_ns', stat.st_mtime)<|MERGE_RESOLUTION|>--- conflicted
+++ resolved
@@ -379,7 +379,7 @@
     def is_latest_version(self):
         """Checks if the cache DB schema is the latest version."""
         try:
-            return self.cursor.execute(
+            return self._conn.execute(
                 'SELECT version FROM meta WHERE version = ?',
                 (Cache.SCHEMA_VERSION,),
             ).fetchone()
@@ -387,29 +387,25 @@
             return False
 
     def create_tables(self):
-<<<<<<< HEAD
-        self._conn.execute('''
-=======
         if self.is_latest_version():
             return
 
-        self.cursor.executescript('''
+        self._conn.executescript('''
             DROP TABLE IF EXISTS lists;
             DROP TABLE IF EXISTS files;
             DROP TABLE IF EXISTS todos;
         ''')
 
-        self.cursor.execute(
+        self._conn.execute(
             'CREATE TABLE IF NOT EXISTS meta ("version" INT)'
         )
 
-        self.cursor.execute(
+        self._conn.execute(
             'INSERT INTO meta (version) VALUES (?)',
             (Cache.SCHEMA_VERSION,),
         )
 
-        self.cursor.execute('''
->>>>>>> 84ebef1e
+        self._conn.execute('''
             CREATE TABLE IF NOT EXISTS lists (
                 "name" TEXT PRIMARY KEY,
                 "path" TEXT,
