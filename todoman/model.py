--- conflicted
+++ resolved
@@ -545,11 +545,7 @@
 
     def todos(self, all=False, lists=[], urgent=False, location='',
               category='', grep='', sort=[], reverse=True, due=None,
-<<<<<<< HEAD
-              complete=None):
-=======
-              start=None):
->>>>>>> 36ba1c6d
+              complete=None, start=None):
         """
         Returns filtered cached todos, in a specified order.
 
@@ -572,12 +568,9 @@
             with a ``-`` prepended will be used to sort in reverse order.
         :param bool reverse: Reverse the order of the todos after sorting.
         :param int due: Return only todos due within ``due`` hours.
-<<<<<<< HEAD
         :param bool complete: If true, return completed tasks,
             else incomplete tasks
-=======
         :param start: Return only todos before/after ``start`` date
->>>>>>> 36ba1c6d
         :return: A sorted, filtered list of todos.
         :rtype: generator
         """
