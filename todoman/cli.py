import functools
import glob
import locale
from datetime import timedelta
from os.path import expanduser, isdir

import click
import click_log

from . import model
from .configuration import ConfigurationException, load_config
from .model import Database, FileTodo
from .ui import EditState, PorcelainFormatter, TodoEditor, TodoFormatter

TODO_ID_MIN = 1
with_id_arg = click.argument('id', type=click.IntRange(min=TODO_ID_MIN))


def _validate_lists_param(ctx, param=None, lists=None):
    if lists:
        return [_validate_list_param(ctx, name=l) for l in lists]


def _validate_list_param(ctx, param=None, name=None):
    if name is None:
        if 'default_list' in ctx.obj['config']['main']:
            name = ctx.obj['config']['main']['default_list']
        else:
            raise click.BadParameter(
                "{}. You must set 'default_list' or use -l."
                .format(name)
            )
    for l in ctx.obj['db'].lists():
        if l.name == name:
            return l
    else:
        list_names = [l.name for l in ctx.obj['db'].lists()]
        raise click.BadParameter(
            "{}. Available lists are: {}"
            .format(name, ', '.join(list_names))
        )


def _validate_date_param(ctx, param, val):
    try:
        return ctx.obj['formatter'].parse_datetime(val)
    except ValueError as e:
        raise click.BadParameter(e)


<<<<<<< HEAD
def _validate_priority_param(ctx, param, val):
    try:
        return ctx.obj['formatter'].parse_priority(val)
=======
def _validate_start_date_param(ctx, param, val):
    if val is None:
        return val
    if val.startswith('before '):
        is_before = True
        val = val[len('before '):]
    elif val.startswith('after '):
        is_before = False
        val = val[len('after '):]
    else:
        raise click.BadParameter(
            "The start date of the task should be"
            "in format '[before|after] <date-format>'")
    try:
        dt = ctx.obj['formatter'].parse_datetime(val)
        return is_before, dt
>>>>>>> 101764c8
    except ValueError as e:
        raise click.BadParameter(e)


def _todo_property_options(command):
    click.option(
        '--due', '-d', default='', callback=_validate_date_param,
        help=('The due date of the task, in the format specified in the '
              'configuration file.'))(command)
    click.option(
        '--start', '-s', default='', callback=_validate_date_param,
        help='When the task starts.')(command)

    @functools.wraps(command)
    def command_wrap(*a, **kw):
        kw['todo_properties'] = {key: kw.pop(key) for key in
                                 ('due', 'start')}
        return command(*a, **kw)

    return command_wrap


_interactive_option = click.option(
    '--interactive', '-i', is_flag=True, default=None,
    help='Go into interactive mode before saving the task.')


@click.group(invoke_without_command=True)
@click_log.init('todoman')
@click_log.simple_verbosity_option()
@click.option('--colour', '--color', default=None,
              type=click.Choice(['always', 'auto', 'never']),
              help=('By default todoman will disable colored output if stdout '
                    'is not a TTY (value `auto`). Set to `never` to disable '
                    'colored output entirely, or `always` to enable it '
                    'regardless.'))
@click.option('--porcelain', is_flag=True, help='Use a JSON format that will '
              'remain stable regardless of configuration or version.')
@click.pass_context
@click.version_option(prog_name='todoman')
def cli(ctx, color, porcelain):
    try:
        config = load_config()
    except ConfigurationException as e:
        raise click.ClickException(e.args[0])

    ctx.obj = {
        'config': config,
    }

    if porcelain:
        ctx.obj['formatter'] = PorcelainFormatter()
    else:
        ctx.obj['formatter'] = TodoFormatter(
            config['main']['date_format'],
            config['main']['time_format'],
            config['main']['dt_separator'],
        )

    color = color or config['main']['color']
    if color == 'always':
        ctx.color = True
    elif color == 'never':
        ctx.color = False

    paths = [
        path for path in glob.iglob(expanduser(config["main"]["path"]))
        if isdir(path)
    ]

    ctx.obj['db'] = Database(paths, config['main']['cache_path'])

    if not ctx.invoked_subcommand:
        ctx.invoke(cli.commands["list"])

    # Make python actually use LC_TIME, or the user's locale settings
    locale.setlocale(locale.LC_TIME, "")


try:
    import click_repl
    click_repl.register_repl(cli)
    click_repl.register_repl(cli, name="shell")
except ImportError:
    pass


@cli.command()
@click.argument('summary', nargs=-1)
@click.option('--list', '-l', callback=_validate_list_param,
              help='The list to create the task in.')
@_todo_property_options
@_interactive_option
@click.pass_context
def new(ctx, summary, list, todo_properties, interactive):
    '''
    Create a new task with SUMMARY.
    '''

    todo = FileTodo()

    default_due = ctx.obj['config']['main']['default_due']
    if default_due:
        todo.due = todo.created_at + timedelta(hours=default_due)

    for key, value in todo_properties.items():
        if value:
            setattr(todo, key, value)
    todo.summary = ' '.join(summary)

    if interactive or (not summary and interactive is None):
        ui = TodoEditor(todo, ctx.obj['db'].lists(), ctx.obj['formatter'])
        if ui.edit() != EditState.saved:
            ctx.exit(1)
        click.echo()  # work around lines going missing after urwid

    if not todo.summary:
        raise click.UsageError('No SUMMARY specified')

    todo.list = list
    ctx.obj['db'].save(todo, list)
    click.echo(ctx.obj['formatter'].detailed(todo))


@cli.command()
@click.pass_context
@_todo_property_options
@_interactive_option
@with_id_arg
def edit(ctx, id, todo_properties, interactive):
    '''
    Edit the task with id ID.
    '''
    database = ctx.obj['db']
    todo = database.todo(id)
    changes = False
    for key, value in todo_properties.items():
        if value:
            changes = True
            setattr(todo, key, value)

    if interactive or (not changes and interactive is None):
        ui = TodoEditor(todo, ctx.obj['db'].lists(), ctx.obj['formatter'])
        state = ui.edit()
        if state == EditState.saved:
            changes = True

    if changes:
        todo.save()
        click.echo(ctx.obj['formatter'].detailed(todo))
    else:
        click.echo('No changes.')
        ctx.exit(1)


@cli.command()
@click.pass_context
@with_id_arg
def show(ctx, id):
    '''
    Show details about a task.
    '''
    try:
        todo = ctx.obj['db'].todo(id)
        click.echo(ctx.obj['formatter'].detailed(todo))
    except model.NoSuchTodo:
        click.echo("No todo with id {}.".format(id))
        ctx.exit(-2)


@cli.command()
@click.pass_context
@click.argument('ids', nargs=-1, required=True, type=click.IntRange(0))
def done(ctx, ids):
    '''
    Mark a task as done.
    '''
    for id in ids:
        database = ctx.obj['db']
        todo = database.todo(id)
        todo.is_completed = True
        todo.save()
        click.echo(ctx.obj['formatter'].detailed(todo))


def _abort_if_false(ctx, param, value):
    if not value:
        ctx.abort()


@cli.command()
@click.pass_context
@click.confirmation_option(
    prompt='Are you sure you want to delete all done tasks?'
)
def flush(ctx):
    '''
    Delete done tasks. This will also clear the cache to reset task IDs.
    '''
    database = ctx.obj['db']
    for todo in database.flush():
        click.echo('Deleting {} ({})'.format(todo.uid, todo.summary))


@cli.command()
@click.pass_context
@click.argument('ids', nargs=-1, required=True, type=click.IntRange(0))
@click.option('--yes', is_flag=True, default=False)
def delete(ctx, ids, yes):
    '''Delete tasks.'''

    todos = []
    for i in ids:
        todo = ctx.obj['db'].todo(i)
        click.echo(ctx.obj['formatter'].compact(todo))
        todos.append(todo)

    if not yes:
        click.confirm('Do you want to delete those tasks?', abort=True)

    for todo in todos:
        click.echo('Deleting {} ({})'.format(todo.uid, todo.summary))
        ctx.obj['db'].delete(todo)


@cli.command()
@click.pass_context
@click.option('--list', '-l', callback=_validate_list_param,
              help='The list to copy the tasks to.')
@click.argument('ids', nargs=-1, required=True, type=click.IntRange(0))
def copy(ctx, list, ids):
    '''Copy tasks to another list.'''

    for id in ids:
        todo = ctx.obj['db'].todo(id)
        click.echo('Copying {} to {} ({})'.format(
            todo.uid, list, todo.summary
        ))

        ctx.obj['db'].save(todo, list)


@cli.command()
@click.pass_context
@click.option('--list', '-l', callback=_validate_list_param,
              help='The list to move the tasks to.')
@click.argument('ids', nargs=-1, required=True, type=click.IntRange(0))
def move(ctx, list, ids):
    '''Move tasks to another list.'''

    for id in ids:
        todo = ctx.obj['db'].todo(id)
        click.echo('Moving {} to {} ({})'.format(
            todo.uid, list, todo.summary
        ))

        ctx.obj['db'].move(todo, list)


@cli.command()
@click.pass_context
@click.option('--all', '-a', is_flag=True, help='Also show finished tasks.')
@click.argument('lists', nargs=-1, callback=_validate_lists_param)
@click.option('--location', help='Only show tasks with location containg TEXT')
@click.option('--category', help='Only show tasks with category containg TEXT')
@click.option('--grep', help='Only show tasks with message containg TEXT')
@click.option('--sort', help='Sort tasks using these fields')
@click.option('--reverse/--no-reverse', default=True,
              help='Sort tasks in reverse order (see --sort). '
              'Defaults to true.')
@click.option('--due', default=None, help='Only show tasks due in DUE hours',
              type=int)
<<<<<<< HEAD
@click.option('--priority', default=None, help='Only show tasks with'
              ' priority at least as high as the specified one', type=str,
              callback=_validate_priority_param)
def list(
    ctx, lists, all, location, category, grep, sort, reverse, due, priority
=======
@click.option('--done-only', default=False, is_flag=True,
              help='Only show finished tasks')
@click.option('--start', default=None, callback=_validate_start_date_param,
              help='Only shows tasks before/after given DATE')
def list(
    ctx, lists, all, urgent, location, category, grep, sort, reverse,
    due, start, done_only
>>>>>>> 101764c8
         ):
    """
    List unfinished tasks.

    If no arguments are provided, all lists will be displayed. Otherwise, only
    todos for the specified list will be displayed.

    eg:
      \b
      - `todo list' shows all unfinished tasks from all lists.
      - `todo list work' shows all unfinished tasks from the list `work`.

    This is the default action when running `todo'.
    """

    sort = sort.split(',') if sort else None

    db = ctx.obj['db']
    todos = db.todos(
        due=due,
        all=all,
        category=category,
        grep=grep,
        lists=lists,
        location=location,
        reverse=reverse,
        start=start,
        sort=sort,
<<<<<<< HEAD
        priority=priority,
=======
        urgent=urgent,
        complete=done_only,
>>>>>>> 101764c8
    )

    click.echo(ctx.obj['formatter'].compact_multiple(todos))<|MERGE_RESOLUTION|>--- conflicted
+++ resolved
@@ -48,11 +48,13 @@
         raise click.BadParameter(e)
 
 
-<<<<<<< HEAD
 def _validate_priority_param(ctx, param, val):
     try:
         return ctx.obj['formatter'].parse_priority(val)
-=======
+     except ValueError as e:
+        raise click.BadParameter(e)
+
+
 def _validate_start_date_param(ctx, param, val):
     if val is None:
         return val
@@ -69,7 +71,6 @@
     try:
         dt = ctx.obj['formatter'].parse_datetime(val)
         return is_before, dt
->>>>>>> 101764c8
     except ValueError as e:
         raise click.BadParameter(e)
 
@@ -342,21 +343,16 @@
               'Defaults to true.')
 @click.option('--due', default=None, help='Only show tasks due in DUE hours',
               type=int)
-<<<<<<< HEAD
 @click.option('--priority', default=None, help='Only show tasks with'
               ' priority at least as high as the specified one', type=str,
               callback=_validate_priority_param)
-def list(
-    ctx, lists, all, location, category, grep, sort, reverse, due, priority
-=======
 @click.option('--done-only', default=False, is_flag=True,
               help='Only show finished tasks')
 @click.option('--start', default=None, callback=_validate_start_date_param,
               help='Only shows tasks before/after given DATE')
 def list(
-    ctx, lists, all, urgent, location, category, grep, sort, reverse,
-    due, start, done_only
->>>>>>> 101764c8
+    ctx, lists, all, location, category, grep, sort, reverse, due, priority, 
+    start, done_only
          ):
     """
     List unfinished tasks.
@@ -385,12 +381,9 @@
         reverse=reverse,
         start=start,
         sort=sort,
-<<<<<<< HEAD
         priority=priority,
-=======
         urgent=urgent,
         complete=done_only,
->>>>>>> 101764c8
     )
 
     click.echo(ctx.obj['formatter'].compact_multiple(todos))