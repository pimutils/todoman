--- conflicted
+++ resolved
@@ -82,32 +82,21 @@
               'remain stable regardless of configuration or version.')
 @click.pass_context
 @click.version_option(prog_name='todoman')
-<<<<<<< HEAD
-def cli(ctx, human_time, color):
+def cli(ctx, human_time, color, porcelain):
     try:
         config = load_config()
     except ConfigurationException as e:
         raise click.ClickException(e.args[0])
     ctx.obj = {}
     ctx.obj['config'] = config
-    ctx.obj['formatter'] = TodoFormatter(
-        config['main']['date_format'],
-        human_time
-    )
-=======
-def cli(ctx, human_time, color, porcelain):
-    config = load_config()
-    ctx.obj = {}
-    ctx.obj['config'] = config
 
     if porcelain:
         ctx.obj['formatter'] = PorcelainFormatter()
     else:
         ctx.obj['formatter'] = TodoFormatter(
-            config.get('main', 'date_format', fallback='%Y-%m-%d'),
+            config['main']['date_format'],
             human_time
         )
->>>>>>> 3188d0d0
 
     color = color or config['main']['color']
     if color == 'always':
