import datetime
import sys
from os.path import exists
from os.path import isdir
from unittest import mock
from unittest.mock import patch

import click
import hypothesis.strategies as st
import pytest
from dateutil.tz import tzlocal
from freezegun import freeze_time
from hypothesis import given

from tests.helpers import fs_case_sensitive
from tests.helpers import pyicu_sensitive
from todoman.cli import cli
from todoman.cli import exceptions
from todoman.model import Database
from todoman.model import Todo

# TODO: test --grep


def test_list(tmpdir, runner, create):
    result = runner.invoke(cli, ["list"], catch_exceptions=False)
    assert not result.exception
    assert not result.output.strip()

    create("test.ics", "SUMMARY:harhar\n")
    result = runner.invoke(cli, ["list"])
    assert not result.exception
    assert "harhar" in result.output


def test_no_default_list(runner):
    result = runner.invoke(cli, ["new", "Configure a default list"])

    assert result.exception
    assert (
        "Error: Invalid value for '--list' / '-l': You must set "
        "`default_list` or use -l." in result.output
    )


def test_no_extra_whitespace(tmpdir, runner, create):
    """
    Test that we don't output extra whitespace

    Test that we don't output a lot of extra whitespace when there are no
    tasks, or when there are tasks (eg: both scenarios).

    Note: Other tests should be set up so that comparisons don't care much
    about whitespace, so that if this changes, only this test should fail.
    """
    result = runner.invoke(cli, ["list"], catch_exceptions=False)
    assert not result.exception
    assert result.output == "\n"

    create("test.ics", "SUMMARY:harhar\n")
    result = runner.invoke(cli, ["list"])
    assert not result.exception
    assert len(result.output.splitlines()) == 1


def test_percent(tmpdir, runner, create):
    create("test.ics", "SUMMARY:harhar\nPERCENT-COMPLETE:78\n")
    result = runner.invoke(cli, ["list"])
    assert not result.exception
    assert "78%" in result.output


@fs_case_sensitive
@pytest.mark.parametrize("list_name", ["default", "DEfault", "deFAUlT"])
def test_list_case_insensitive(tmpdir, runner, create, list_name):
    result = runner.invoke(cli, ["list", list_name])
    assert not result.exception


@fs_case_sensitive
def test_list_case_insensitive_collision(tmpdir, runner, create):
    """
    Test that the case-insensitive list name matching is not used if
    colliding list names exist.
    """
    tmpdir.mkdir("DEFaUlT")

    result = runner.invoke(cli, ["list", "deFaulT"])
    assert result.exception

    result = runner.invoke(cli, ["list", "default"])
    assert not result.exception

    result = runner.invoke(cli, ["list", "DEFaUlT"])
    assert not result.exception


@fs_case_sensitive
def test_list_case_insensitive_other_collision(tmpdir, runner, create):
    """
    Test that the case-insensitive list name matching is used if a
    collision exists that does not affect the queried list.
    """
    tmpdir.mkdir("coLLiding")
    tmpdir.mkdir("COLLiDING")

    result = runner.invoke(cli, ["list", "cOlliDInG"])
    assert result.exception

    result = runner.invoke(cli, ["list", "DEfAult"])
    assert not result.exception


def test_list_inexistant(tmpdir, runner, create):
    result = runner.invoke(cli, ["list", "nonexistant"])
    assert result.exception
    assert "Error: Invalid value for '[LISTS]...': nonexistant" in result.output

    result = runner.invoke(cli, ["list", "NONexistant"])
    assert result.exception
    assert "Error: Invalid value for '[LISTS]...': NONexistant" in result.output


def test_show_existing(tmpdir, runner, create):
    create("test.ics", "SUMMARY:harhar\nDESCRIPTION:Lots of text. Yum!\n")
    result = runner.invoke(cli, ["list"])
    result = runner.invoke(cli, ["show", "1"])
    assert not result.exception
    assert "harhar" in result.output
    assert "Lots of text. Yum!" in result.output


def test_show_inexistant(tmpdir, runner, create):
    create("test.ics", "SUMMARY:harhar\n")
    result = runner.invoke(cli, ["list"])
    result = runner.invoke(cli, ["show", "2"])
    assert result.exit_code == 20
    assert result.output == "No todo with id 2.\n"


def test_human(runner):
    result = runner.invoke(
        cli, ["new", "-l", "default", "-d", "tomorrow", "hail belzebub"]
    )
    assert not result.exception
    assert "belzebub" in result.output

    result = runner.invoke(cli, ["list"])
    assert not result.exception
    assert "belzebub" in result.output


@pytest.mark.xfail(reason="issue#9")
def test_two_events(tmpdir, runner):
    tmpdir.join("default/test.ics").write(
        "BEGIN:VCALENDAR\n"
        "BEGIN:VTODO\n"
        "SUMMARY:task one\n"
        "END:VTODO\n"
        "BEGIN:VTODO\n"
        "SUMMARY:task two\n"
        "END:VTODO\n"
        "END:VCALENDAR"
    )
    result = runner.invoke(cli, ["list"])
    assert not result.exception
    assert len(result.output.splitlines()) == 2
    assert "task one" in result.output
    assert "task two" in result.output


def test_default_command(tmpdir, runner, create):
    create("test.ics", "SUMMARY:harhar\n")
    result = runner.invoke(cli)
    assert not result.exception
    assert "harhar" in result.output


def test_delete(runner, create):
    create("test.ics", "SUMMARY:harhar\n")
    result = runner.invoke(cli, ["list"])
    assert not result.exception
    result = runner.invoke(cli, ["delete", "1", "--yes"])
    assert not result.exception
    result = runner.invoke(cli, ["list"])
    assert not result.exception
    assert not result.output.strip()


def test_delete_prompt(todo_factory, runner, todos):
    todo_factory()

    result = runner.invoke(cli, ["delete", "1"], input="yes")

    assert not result.exception
    assert '[y/N]: yes\nDeleting "YARR!"' in result.output

    assert len(list(todos())) == 0


def test_copy(tmpdir, runner, create):
    tmpdir.mkdir("other_list")
    create("test.ics", "SUMMARY:test_copy\n")
    result = runner.invoke(cli, ["list"])
    assert not result.exception
    assert "test_copy" in result.output
    assert "default" in result.output
    assert "other_list" not in result.output
    result = runner.invoke(cli, ["copy", "-l", "other_list", "1"])
    assert not result.exception
    result = runner.invoke(cli, ["list"])
    assert not result.exception
    assert "test_copy" in result.output
    assert "default" in result.output
    assert "other_list" in result.output


def test_move(tmpdir, runner, create):
    tmpdir.mkdir("other_list")
    create("test.ics", "SUMMARY:test_move\n")
    result = runner.invoke(cli, ["list"])
    assert not result.exception
    assert "test_move" in result.output
    assert "default" in result.output
    assert "other_list" not in result.output
    result = runner.invoke(cli, ["move", "-l", "other_list", "1"])
    assert not result.exception
    result = runner.invoke(cli, ["list"])
    assert not result.exception
    assert "test_move" in result.output
    assert "default" not in result.output
    assert "other_list" in result.output


@pyicu_sensitive
@freeze_time("2017-03-17 20:22:19")
def test_dtstamp(tmpdir, runner, create):
    """Test that we add the DTSTAMP to new entries as per RFC5545."""
    result = runner.invoke(cli, ["new", "-l", "default", "test event"])
    assert not result.exception

    db = Database([tmpdir.join("default")], tmpdir.join("/dtstamp_cache"))
    todo = list(db.todos())[0]
    assert todo.dtstamp is not None
    assert todo.dtstamp == datetime.datetime.now(tz=tzlocal())


def test_default_list(tmpdir, runner, create):
    """Test the default_list config parameter"""
    result = runner.invoke(cli, ["new", "test default list"])
    assert result.exception

    path = tmpdir.join("config")
    path.write("default_list = default\n", "a")

    result = runner.invoke(cli, ["new", "test default list"])
    assert not result.exception

    db = Database([tmpdir.join("default")], tmpdir.join("/default_list"))
    todo = list(db.todos())[0]
    assert todo.summary == "test default list"


@pytest.mark.parametrize(
    "default_due, expected_due_hours",
    [(None, 24), (1, 1), (0, None)],
    ids=["not specified", "greater than 0", "0"],
)
def test_default_due(tmpdir, runner, create, default_due, expected_due_hours):
    """Test setting the due date using the default_due config parameter"""
    if default_due is not None:
        path = tmpdir.join("config")
        path.write(f"default_due = {default_due}\n", "a")

    runner.invoke(cli, ["new", "-l", "default", "aaa"])
    db = Database([tmpdir.join("default")], tmpdir.join("/default_list"))
    todo = list(db.todos())[0]

    if expected_due_hours is None:
        assert todo.due is None
    else:
        assert (todo.due - todo.created_at) == datetime.timedelta(
            hours=expected_due_hours
        )


@pyicu_sensitive
@freeze_time(datetime.datetime.now())
def test_default_due2(tmpdir, runner, create, todos):
    cfg = tmpdir.join("config")
    cfg.write("default_due = 24\n", "a")

    r = runner.invoke(cli, ["new", "-ldefault", "-dtomorrow", "aaa"])
    assert not r.exception
    r = runner.invoke(cli, ["new", "-ldefault", "bbb"])
    assert not r.exception
    r = runner.invoke(cli, ["new", "-ldefault", "-d", "one hour", "ccc"])
    assert not r.exception

    todos = {t.summary: t for t in todos(status="ANY")}
    assert todos["aaa"].due.date() == todos["bbb"].due.date()
    assert todos["ccc"].due == todos["bbb"].due - datetime.timedelta(hours=23)


def test_sorting_fields(tmpdir, runner, default_database):
    tasks = []
    for i in range(1, 10):
        days = datetime.timedelta(days=i)

        todo = Todo(new=True)
        todo.list = next(default_database.lists())
        todo.due = datetime.datetime.now() + days
        todo.created_at = datetime.datetime.now() - days
        todo.summary = f"harhar{i}"
        tasks.append(todo)

        default_database.save(todo)

    fields = (
        "id",
        "uid",
        "summary",
        "due",
        "priority",
        "created_at",
        "completed_at",
        "dtstamp",
        "status",
        "description",
        "location",
        "categories",
    )

    @given(
        sort_key=st.lists(
            st.sampled_from(fields + tuple("-" + x for x in fields)), unique=True
        )
    )
    def run_test(sort_key):
        sort_key = ",".join(sort_key)
        result = runner.invoke(cli, ["list", "--sort", sort_key])
        assert not result.exception
        assert result.exit_code == 0
        assert len(result.output.strip().splitlines()) == len(tasks)

    run_test()


def test_sorting_output(tmpdir, runner, create):
    create("test.ics", "SUMMARY:aaa\nDUE;VALUE=DATE-TIME;TZID=ART:20160102T000000\n")
    create("test2.ics", "SUMMARY:bbb\nDUE;VALUE=DATE-TIME;TZID=ART:20160101T000000\n")

    examples = [("-summary", ["aaa", "bbb"]), ("due", ["aaa", "bbb"])]

    # Normal sorting, reversed by default
    all_examples = [(["--sort", key], order) for key, order in examples]

    # Testing --reverse, same exact output
    all_examples.extend(
        (["--reverse", "--sort", key], order) for key, order in examples
    )

    # Testing --no-reverse
    all_examples.extend(
        (["--no-reverse", "--sort", key], reversed(order)) for key, order in examples
    )

    for args, order in all_examples:
        result = runner.invoke(cli, ["list"] + args)
        assert not result.exception
        lines = result.output.splitlines()
        for i, task in enumerate(order):
            assert task in lines[i]


def test_sorting_null_values(tmpdir, runner, create):
    create("test.ics", "SUMMARY:aaa\nPRIORITY:9\n")
    create("test2.ics", "SUMMARY:bbb\nDUE;VALUE=DATE-TIME;TZID=ART:20160101T000000\n")

    result = runner.invoke(cli)
    assert not result.exception
    assert "bbb" in result.output.splitlines()[0]
    assert "aaa" in result.output.splitlines()[1]


def test_sort_invalid_fields(runner):
    result = runner.invoke(cli, ["list", "--sort", "hats"])

    assert result.exception
    assert "Invalid value for '--sort': Unknown field 'hats'" in result.output


@pytest.mark.parametrize("hours", [72, -72])
def test_color_due_dates(tmpdir, runner, create, hours):
    due = datetime.datetime.now() + datetime.timedelta(hours=hours)
    create(
        "test.ics",
        "SUMMARY:aaa\nSTATUS:IN-PROCESS\nDUE;VALUE=DATE-TIME;TZID=ART:{}\n".format(
            due.strftime("%Y%m%dT%H%M%S")
        ),
    )

    result = runner.invoke(cli, ["--color", "always"])
    assert not result.exception
    due_str = due.strftime("%Y-%m-%d")
    if hours == 72:
        assert result.output == f"1  [ ]    {due_str}  aaa @default\x1b[0m\n"
    else:
        assert (
            result.output
            == f"1  [ ]    \x1b[31m{due_str}\x1b[0m  aaa @default\x1b[0m\n"
        )


def test_color_flag(runner, todo_factory):
    todo_factory(due=datetime.datetime(2007, 3, 22))

    result = runner.invoke(cli, ["--color", "always"], color=True)
    assert (
        result.output.strip()
        == "1  [ ]    \x1b[31m2007-03-22\x1b[0m  YARR! @default\x1b[0m"
    )
    result = runner.invoke(cli, color=True)
    assert (
        result.output.strip()
        == "1  [ ]    \x1b[31m2007-03-22\x1b[0m  YARR! @default\x1b[0m"
    )

    result = runner.invoke(cli, ["--color", "never"], color=True)
    assert result.output.strip() == "1  [ ]    2007-03-22  YARR! @default"


def test_flush(tmpdir, runner, create, todo_factory, todos):
    todo_factory(summary="aaa", status="COMPLETED")
    todo_factory(summary="bbb")

    all_todos = list(todos(status="ANY"))
    assert len(all_todos) == 2

    result = runner.invoke(cli, ["flush"], input="y\n", catch_exceptions=False)
    assert not result.exception

    all_todos = list(todos(status="ANY"))
    assert len(all_todos) == 1
    assert all_todos[0].summary == "bbb"


def test_edit(runner, default_database, todos):
    todo = Todo(new=True)
    todo.list = next(default_database.lists())
    todo.summary = "Eat paint"
    todo.due = datetime.datetime(2016, 10, 3)
    default_database.save(todo)

    result = runner.invoke(cli, ["edit", "1", "--due", "2017-02-01"])
    assert not result.exception
    assert "2017-02-01" in result.output

    todo = next(todos(status="ANY"))
    assert todo.due == datetime.datetime(2017, 2, 1, tzinfo=tzlocal())
    assert todo.summary == "Eat paint"


def test_edit_move(runner, todo_factory, default_database, tmpdir, todos):
    """
    Test that editing the list in the UI edits the todo as expected

    The goal of this test is not to test the editor itself, but rather the
    `edit` command and its slightly-complex moving logic.
    """
    tmpdir.mkdir("another_list")

    default_database.paths = [
        str(tmpdir.join("default")),
        str(tmpdir.join("another_list")),
    ]
    default_database.update_cache()

    todo_factory(summary="Eat some headphones")

    lists = list(default_database.lists())
    another_list = next(filter(lambda x: x.name == "another_list", lists))

    def moving_edit(self):
        self.current_list = another_list
        self._save_inner()

    with patch("todoman.interactive.TodoEditor.edit", moving_edit):
        result = runner.invoke(cli, ["edit", "1"])

    assert not result.exception

    todos = list(todos())
    assert len(todos) == 1
    assert todos[0].list.name == "another_list"


def test_edit_retains_id(runner, todos, todo_factory):
    """Tests that we retain a todo's ID after editing."""
    original_id = todo_factory().id

    result = runner.invoke(cli, ["edit", "1", "--due", "2017-04-01"])
    assert not result.exception

    todo = next(todos())
    assert todo.due == datetime.datetime(2017, 4, 1, tzinfo=tzlocal())
    assert todo.id == original_id


def test_edit_inexistant(runner):
    """Tests that we show the right output and exit code for inexistant ids."""
    result = runner.invoke(cli, ["edit", "1", "--due", "2017-04-01"])
    assert result.exception
    assert result.exit_code == exceptions.NoSuchTodo.EXIT_CODE
    assert result.output.strip() == "No todo with id 1."


def test_empty_list(tmpdir, runner, create):
    for item in tmpdir.listdir():
        if isdir(str(item)):
            item.remove()

    result = runner.invoke(cli)
    expected = (
        "No lists found matching {}/*, create a directory for a new list"
    ).format(tmpdir)

    assert expected in result.output


def test_show_location(tmpdir, runner, create):
    create("test.ics", "SUMMARY:harhar\nLOCATION:Boston\n")

    result = runner.invoke(cli, ["show", "1"])
    assert "Boston" in result.output


def test_location(runner):
    result = runner.invoke(
        cli, ["new", "-l", "default", "--location", "Chembur", "Event Test"]
    )

    assert "Chembur" in result.output


def test_sort_mixed_timezones(runner, create):
    """
    Test sorting mixed timezones.

    The times on this tests are carefully chosen so that a TZ-naive comparison
    gives the opposite results.
    """
    create(
        "test.ics",
        "SUMMARY:first\nDUE;VALUE=DATE-TIME;TZID=CET:20170304T180000\n",  # 1700 UTC
    )
    create(
        "test2.ics",
        "SUMMARY:second\nDUE;VALUE=DATE-TIME;TZID=HST:20170304T080000\n",  # 1800 UTC
    )

    result = runner.invoke(cli, ["list", "--status", "ANY"])
    assert not result.exception
    output = result.output.strip()
    assert len(output.splitlines()) == 2
    assert "second" in result.output.splitlines()[0]
    assert "first" in result.output.splitlines()[1]


def test_humanize_interactive(runner):
    result = runner.invoke(cli, ["--humanize", "--porcelain", "list"])

    assert result.exception
    assert (
        result.output.strip()
        == "Error: --porcelain and --humanize cannot be used at the same time."
    )


def test_due_bad_date(runner):
    result = runner.invoke(cli, ["new", "--due", "Not a date", "Blargh!"])

    assert result.exception
    assert (
        "Error: Invalid value for '--due' / '-d': Time description not "
        "recognized: Not a date" == result.output.strip().splitlines()[-1]
    )


def test_multiple_todos_in_file(runner, create):
    path = create("test.ics", "SUMMARY:a\nEND:VTODO\nBEGIN:VTODO\nSUMMARY:b\n")

    for _ in range(2):
        with patch("todoman.model.logger", spec=True) as mocked_logger:
            result = runner.invoke(cli, ["list"])
            assert " a " in result.output
            assert " b " in result.output
        assert mocked_logger.warning.call_count == 1
        assert mocked_logger.warning.call_args == mock.call(
            "Todo is in read-only mode because there are multiple todos in %s",
            path,
        )

    result = runner.invoke(cli, ["done", "1"])
    assert result.exception
    assert "Todo is in read-only mode because there are multiple todos" in result.output

    result = runner.invoke(cli, ["show", "1"])
    assert not result.exception
    result = runner.invoke(cli, ["show", "2"])
    assert not result.exception


def test_todo_new(runner, default_database):
    # This isn't a very thurough test, but at least catches obvious regressions
    # like startup crashes or typos.

    with patch("urwid.MainLoop"):
        result = runner.invoke(cli, ["new", "-l", "default"])

    # No SUMMARY error after UI runs
    assert isinstance(result.exception, SystemExit)
    assert result.exception.args == (2,)
    assert "Error: No SUMMARY specified" in result.output


def test_todo_edit(runner, default_database, todo_factory):
    # This isn't a very thurough test, but at least catches obvious regressions
    # like startup crashes or typos.
    todo_factory()

    with patch("urwid.MainLoop"):
        result = runner.invoke(cli, ["edit", "1"])

    assert not result.exception
    assert "YARR!" in result.output


@pyicu_sensitive
@freeze_time("2017, 3, 20")
def test_list_startable(tmpdir, runner, todo_factory):
    todo_factory(summary="started", start=datetime.datetime(2017, 3, 15))
    todo_factory(summary="nostart")
    todo_factory(summary="unstarted", start=datetime.datetime(2017, 3, 24))

    result = runner.invoke(
        cli,
        ["list", "--startable"],
        catch_exceptions=False,
    )

    assert not result.exception
    assert "started" in result.output
    assert "nostart" in result.output
    assert "unstarted" not in result.output

    result = runner.invoke(
        cli,
        ["list"],
        catch_exceptions=False,
    )

    assert not result.exception
    assert "started" in result.output
    assert "nostart" in result.output
    assert "unstarted" in result.output

    path = tmpdir.join("config")
    path.write("startable = yes\n", "a")

    result = runner.invoke(cli, ["list"], catch_exceptions=False)

    assert not result.exception
    assert "started" in result.output
    assert "nostart" in result.output
    assert "unstarted" not in result.output


def test_bad_start_date(runner):
    result = runner.invoke(cli, ["list", "--start"])
    assert result.exception
    assert result.output.strip() == "Error: --start option requires 2 arguments"

    result = runner.invoke(cli, ["list", "--start", "before"])
    assert result.exception
    assert result.output.strip() == "Error: --start option requires 2 arguments"

    result = runner.invoke(cli, ["list", "--start", "before", "not_a_date"])
    assert result.exception
    assert (
        "Invalid value for '--start': Time description not recognized: not_a_date"
        in result.output
    )

    result = runner.invoke(cli, ["list", "--start", "godzilla", "2017-03-22"])
    assert result.exception
    assert "Format should be '[before|after] [DATE]'" in result.output


def test_done(runner, todo_factory, todos):
    todo = todo_factory()

    result = runner.invoke(cli, ["done", "1"])
    assert not result.exception

    todo = next(todos(status="ANY"))
    assert todo.percent_complete == 100
    assert todo.is_completed is True

    result = runner.invoke(cli, ["done", "17"])
    assert result.exception
    assert result.output.strip() == "No todo with id 17."


def test_done_recurring(runner, todo_factory, todos):
    rrule = "FREQ=DAILY;UNTIL=20990315T020000Z"
    todo = todo_factory(rrule=rrule)

    result = runner.invoke(cli, ["done", "1"])
    assert not result.exception

    todos = todos(status="ANY")
    todo = next(todos)
    assert todo.percent_complete == 100
    assert todo.is_completed is True
    assert not todo.rrule

    todo = next(todos)
    assert todo.percent_complete == 0
    assert todo.is_completed is False
    assert todo.rrule == rrule


def test_cancel(runner, todo_factory, todos):
    todo = todo_factory()

    result = runner.invoke(cli, ["cancel", "1"])
    assert not result.exception

    todo = next(todos(status="ANY"))
    assert todo.status == "CANCELLED"


def test_id_printed_for_new(runner):
    result = runner.invoke(cli, ["new", "-l", "default", "show me an id"])
    assert not result.exception
    assert result.output.strip().startswith("1")


def test_repl(runner):
    """Test that repl registers properly."""
    if "click_repl" not in sys.modules:
        pytest.skip('Optional dependency "click_repl" is not installed')

    result = runner.invoke(cli, ["--help"])

    assert not result.exception
    assert "repl    Start an interactive shell." in result.output
    assert "shell   Start an interactive shell." in result.output


def test_no_repl(runner):
    """Test that we work fine without click_repl installed."""
    modules = sys.modules
    if "click_repl" in modules:
        pytest.skip("Test can't be run with click_repl installed")

    result = runner.invoke(cli, ["--help"])

    assert not result.exception
    assert "repl" not in result.output
    assert "shell" not in result.output
    assert "Start an interactive shell." not in result.output


def test_status_validation():
    from todoman import cli

    @given(
        statuses=st.lists(
            st.sampled_from(Todo.VALID_STATUSES + ("ANY",)),
            min_size=1,
            max_size=5,
            unique=True,
        )
    )
    def run_test(statuses):
        validated = cli.validate_status(val=",".join(statuses))

        if "ANY" in statuses:
            assert len(validated) == 4
        else:
            assert len(validated) == len(statuses)

        for status in validated:
            assert status in Todo.VALID_STATUSES

    run_test()


def test_bad_status_validation():
    from todoman import cli

    with pytest.raises(click.BadParameter):
        cli.validate_status(val="INVALID")

    with pytest.raises(click.BadParameter):
        cli.validate_status(val="IN-PROGRESS")


def test_status_filtering(runner, todo_factory):
    todo_factory(summary="one", status="CANCELLED")
    todo_factory(summary="two")

    result = runner.invoke(cli, ["list", "--status", "cancelled"])
    assert not result.exception
    assert len(result.output.splitlines()) == 1
    assert "one " in result.output

    result = runner.invoke(cli, ["list", "--status", "NEEDS-action"])
    assert not result.exception
    assert len(result.output.splitlines()) == 1
    assert "two" in result.output


def test_invoke_command(runner, tmpdir):
    path = tmpdir.join("config")
    path.write("default_command = flush\n", "a")

    flush = mock.MagicMock()
<<<<<<< HEAD
    parser = mock.MagicMock()
    flush.make_parser.return_value = parser
    parser.parse_args.return_value = {}, [], []
    with patch.dict(cli.commands, values=dict(flush=flush)):
=======
    with patch.dict(cli.commands, values={"flush": flush}):
>>>>>>> 3504741a
        result = runner.invoke(cli, catch_exceptions=False)

    assert not result.exception
    assert not result.output.strip()
    assert flush.call_count == 1


def test_invoke_invalid_command(runner, tmpdir):
    path = tmpdir.join("config")
    path.write("default_command = DoTheRobot\n", "a")

    result = runner.invoke(cli, catch_exceptions=False)

    assert result.exception
    assert "Error: Invalid setting for [main][default_command]" in result.output


def test_show_priority(runner, todo_factory, todos):
    todo_factory(summary="harhar\n", priority=1)

    result = runner.invoke(cli, ["show", "1"])
    assert "!!!" in result.output


def test_priority(runner):
    result = runner.invoke(
        cli, ["new", "-l", "default", "--priority", "high", "Priority Test"]
    )

    assert "!!!" in result.output


def test_porcelain_precedence(runner, tmpdir):
    """Test that --humanize flag takes precedence over `porcelain` config"""

    path = tmpdir.join("config")
    path.write("humanize = true\n", "a")

    with patch("todoman.formatters.PorcelainFormatter") as mocked_formatter:
        runner.invoke(cli, ["--porcelain", "list"])

    assert mocked_formatter.call_count == 1


def test_duplicate_list(tmpdir, runner):
    tmpdir.join("personal1").mkdir()
    with tmpdir.join("personal1").join("displayname").open("w") as f:
        f.write("personal")

    tmpdir.join("personal2").mkdir()
    with tmpdir.join("personal2").join("displayname").open("w") as f:
        f.write("personal")

    result = runner.invoke(cli, ["list"])
    assert result.exception
    assert result.exit_code == exceptions.AlreadyExists.EXIT_CODE
    assert (
        result.output.strip() == "More than one list has the same identity: personal."
    )


def test_edit_raw(todo_factory, runner):
    todo = todo_factory()
    assert exists(todo.path)

    with patch("click.edit", spec=True) as mocked_edit:
        result = runner.invoke(cli, ["edit", "--raw", "1"], catch_exceptions=False)

    assert mocked_edit.call_count == 1
    assert mocked_edit.call_args == mock.call(filename=todo.path)

    assert not result.exception
    assert not result.output


def test_new_description_from_stdin(runner, todos):
    result = runner.invoke(
        cli, ["new", "-l", "default", "-r", "hello"], input="world\n"
    )
    assert not result.exception
    (todo,) = todos()
    assert "world" in todo.description
    assert "hello" in todo.summary


def test_default_priority(tmpdir, runner, create):
    """Test setting the due date using the default_due config parameter"""
    path = tmpdir.join("config")
    path.write("default_priority = 3\n", "a")

    runner.invoke(cli, ["new", "-l", "default", "aaa"])
    db = Database([tmpdir.join("default")], tmpdir.join("/default_list"))
    todo = list(db.todos())[0]

    assert todo.priority == 3


def test_no_default_priority(tmpdir, runner, create):
    """Test setting the due date using the default_due config parameter"""

    runner.invoke(cli, ["new", "-l", "default", "aaa"])

    db = Database([tmpdir.join("default")], tmpdir.join("/default_list"))
    todo = list(db.todos())[0]
    assert todo.priority == 0

    todo_file = tmpdir.join("default").join(todo.filename)
    todo_ics = todo_file.read_text("utf-8")
    assert "PRIORITY" not in todo_ics


def test_invalid_default_priority(tmpdir, runner, create):
    """Test setting the due date using the default_due config parameter"""
    path = tmpdir.join("config")
    path.write("default_priority = 13\n", "a")

    result = runner.invoke(cli, ["new", "-l", "default", "aaa"])
    assert result.exception
    assert "Bad default_priority setting" in result.output<|MERGE_RESOLUTION|>--- conflicted
+++ resolved
@@ -828,14 +828,10 @@
     path.write("default_command = flush\n", "a")
 
     flush = mock.MagicMock()
-<<<<<<< HEAD
     parser = mock.MagicMock()
     flush.make_parser.return_value = parser
     parser.parse_args.return_value = {}, [], []
-    with patch.dict(cli.commands, values=dict(flush=flush)):
-=======
     with patch.dict(cli.commands, values={"flush": flush}):
->>>>>>> 3504741a
         result = runner.invoke(cli, catch_exceptions=False)
 
     assert not result.exception
